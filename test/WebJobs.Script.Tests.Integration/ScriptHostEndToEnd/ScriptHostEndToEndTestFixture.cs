﻿// Copyright (c) .NET Foundation. All rights reserved.
// Licensed under the MIT License. See License.txt in the project root for license information.

using System;
using System.Collections.Generic;
using System.Linq;
using System.Threading;
using System.Threading.Tasks;
using System.Web.Http;
using Microsoft.AspNetCore.Hosting;
using Microsoft.Azure.WebJobs.Script.Config;
using Microsoft.Azure.WebJobs.Script.Description;
using Microsoft.Azure.WebJobs.Script.Eventing;
using Microsoft.Azure.WebJobs.Script.Workers.Rpc;
using Microsoft.Extensions.Configuration;
using Microsoft.Extensions.DependencyInjection;
using Microsoft.Extensions.Hosting;
using Microsoft.Extensions.Logging;
using Microsoft.WebJobs.Script.Tests;
using Microsoft.Azure.Storage;
using Microsoft.Azure.Storage.Blob;
using Microsoft.Azure.Storage.Queue;
using Microsoft.Azure.Cosmos.Table;
using Moq;
using Xunit;
using CloudStorageAccount = Microsoft.Azure.Storage.CloudStorageAccount;
using TableStorageAccount = Microsoft.Azure.Cosmos.Table.CloudStorageAccount;
using IApplicationLifetime = Microsoft.AspNetCore.Hosting.IApplicationLifetime;
using Microsoft.Azure.WebJobs.Script.Workers.SharedMemoryDataTransfer;
using System.Runtime.InteropServices;

namespace Microsoft.Azure.WebJobs.Script.Tests
{
    public abstract class ScriptHostEndToEndTestFixture : IAsyncLifetime
    {
        private readonly ScriptSettingsManager _settingsManager;
        private readonly ManualResetEventSlim _hostStartedEvent = new ManualResetEventSlim();
        private readonly string _rootPath;
        private readonly ProxyClientExecutor _proxyClient;
        private readonly bool _startHost;
        private readonly ICollection<string> _functions;
        private readonly string _functionsWorkerLanguage;
        private readonly bool _addWorkerConcurrency;
        private readonly TimeSpan? _addWorkerDelay;

<<<<<<< HEAD
        protected ScriptHostEndToEndTestFixture(string rootPath, string testId, string functionsWorkerLanguage, ProxyClientExecutor proxyClient = null,
            bool startHost = true, ICollection<string> functions = null, bool addWorkerConcurrency = false)
=======
        protected ScriptHostEndToEndTestFixture(string rootPath, string testId, string functionsWorkerLanguage,
            bool startHost = true, ICollection<string> functions = null, bool addWorkerConcurrency = false, TimeSpan? addWorkerDelay = null)
>>>>>>> a14c989a
        {
            _settingsManager = ScriptSettingsManager.Instance;
            FixtureId = testId;
            RequestConfiguration = new HttpConfiguration();
            EventManager = new ScriptEventManager();
            MockApplicationLifetime = new Mock<IApplicationLifetime>();
            LoggerProvider = new TestLoggerProvider();

            _rootPath = rootPath;
            _proxyClient = proxyClient;
            _startHost = startHost;
            _functions = functions;
            _functionsWorkerLanguage = functionsWorkerLanguage;
            _addWorkerConcurrency = addWorkerConcurrency;
            _addWorkerDelay = addWorkerDelay;
        }

        public TestLoggerProvider LoggerProvider { get; }

        public Mock<IApplicationLifetime> MockApplicationLifetime { get; }

        public CloudBlobContainer TestInputContainer { get; private set; }

        public CloudBlobContainer TestOutputContainer { get; private set; }

        public CloudQueueClient QueueClient { get; private set; }

        public CloudTableClient TableClient { get; private set; }

        public CloudBlobClient BlobClient { get; private set; }

        public CloudQueue TestQueue { get; private set; }

        public CloudQueue MobileTablesQueue { get; private set; }

        public CloudTable TestTable { get; private set; }

        public ScriptHost JobHost { get; private set; }

        public IHost Host { get; private set; }

        public string FixtureId { get; private set; }

        public HttpConfiguration RequestConfiguration { get; }

        public IScriptEventManager EventManager { get; set;  }

        public async Task InitializeAsync()
        {
            if (!string.IsNullOrEmpty(_functionsWorkerLanguage))
            {
                Environment.SetEnvironmentVariable(RpcWorkerConstants.FunctionWorkerRuntimeSettingName, _functionsWorkerLanguage);
            }
            if (_addWorkerConcurrency)
            {
                Environment.SetEnvironmentVariable(RpcWorkerConstants.FunctionsWorkerDynamicConcurrencyEnabled, "true");
            }
            IConfiguration configuration = TestHelpers.GetTestConfiguration();
            string connectionString = configuration.GetWebJobsConnectionString(ConnectionStringNames.Storage);
            CloudStorageAccount storageAccount = CloudStorageAccount.Parse(connectionString);
            QueueClient = storageAccount.CreateCloudQueueClient();
            BlobClient = storageAccount.CreateCloudBlobClient();

            TableStorageAccount tableStorageAccount = TableStorageAccount.Parse(connectionString);
            TableClient = tableStorageAccount.CreateCloudTableClient();

            await CreateTestStorageEntities();

            // ApiHubTestHelper.SetDefaultConnectionFactory();

            //ILoggerProviderFactory loggerProviderFactory = new TestLoggerProviderFactory(LoggerProvider);

            // Reset the timer logs first, since one of the tests will
            // be checking them
            TestHelpers.ClearFunctionLogs("TimerTrigger");
            TestHelpers.ClearFunctionLogs("ListenerStartupException");

            Host = new HostBuilder()
               .ConfigureDefaultTestWebScriptHost(webjobsBuilder =>
               {
                   webjobsBuilder.AddAzureStorage();

                   // This needs to added manually at the ScriptHost level, as although FunctionMetadataManager is available through WebHost,
                   // it needs to change the services during its lifetime.
                   webjobsBuilder.Services.AddSingleton<IFunctionMetadataManager, FunctionMetadataManager>();
               },
               o =>
               {
                   o.ScriptPath = _rootPath;
                   o.LogPath = TestHelpers.GetHostLogFileDirectory().Parent.FullName;
               },
               runStartupHostedServices: true)
               .ConfigureServices(services =>
               {
                   services.Configure<ScriptJobHostOptions>(o =>
                   {
                       o.FileLoggingMode = FileLoggingMode.Always;

                       if (_functions != null)
                       {
                           o.Functions = _functions;
                       }
                   });

                   if (_proxyClient != null)
                   {
                       services.AddSingleton<ProxyClientExecutor>(_proxyClient);
                   }

                   // Shared memory data transfer
                   if (RuntimeInformation.IsOSPlatform(OSPlatform.Windows))
                   {
                       services.AddSingleton<IMemoryMappedFileAccessor, MemoryMappedFileAccessorWindows>();
                   }
                   else
                   {
                       services.AddSingleton<IMemoryMappedFileAccessor, MemoryMappedFileAccessorUnix>();
                   }
                   services.AddSingleton<ISharedMemoryManager, SharedMemoryManager>();
                   if (_addWorkerConcurrency && _addWorkerDelay > TimeSpan.Zero)
                   {
                       services.AddSingleton<IScriptEventManager>(new WorkerConcurrencyManagerEndToEndTests.TestScriptEventManager(_addWorkerDelay.Value));
                   }

                   ConfigureServices(services);
               })
               .ConfigureLogging(b =>
               {
                   b.AddProvider(LoggerProvider);
               })
               .Build();

            JobHost = Host.GetScriptHost();

            if (_startHost)
            {
                JobHost.HostStarted += (s, e) => _hostStartedEvent.Set();
                await Host.StartAsync();
                _hostStartedEvent.Wait(TimeSpan.FromSeconds(30));
            }
        }

        public async Task<CloudQueue> GetNewQueue(string queueName)
        {
            var queue = QueueClient.GetQueueReference(string.Format("{0}-{1}", queueName, FixtureId));
            await queue.CreateIfNotExistsAsync();
            await queue.ClearAsync();
            return queue;
        }

        protected virtual async Task CreateTestStorageEntities()
        {
            TestQueue = QueueClient.GetQueueReference(string.Format("test-input-{0}", FixtureId));
            await TestQueue.CreateIfNotExistsAsync();
            await TestQueue.ClearAsync();

            // This queue name should really be suffixed by -fsharp, -csharp, -node etc.
            MobileTablesQueue = QueueClient.GetQueueReference("mobiletables-input");
            await MobileTablesQueue.CreateIfNotExistsAsync(); // do not clear this queue since it is currently shared between fixtures

            TestInputContainer = BlobClient.GetContainerReference(string.Format("test-input-{0}", FixtureId));
            await TestInputContainer.CreateIfNotExistsAsync();

            // Processing a large number of blobs on startup can take a while,
            // so let's start with an empty container.
            await TestHelpers.ClearContainerAsync(TestInputContainer);

            TestOutputContainer = BlobClient.GetContainerReference(string.Format("test-output-{0}", FixtureId));
            await TestOutputContainer.CreateIfNotExistsAsync();
            await TestHelpers.ClearContainerAsync(TestOutputContainer);

            TestTable = TableClient.GetTableReference("test");
            await TestTable.CreateIfNotExistsAsync();

            await DeleteEntities(TestTable, "AAA");
            await DeleteEntities(TestTable, "BBB");

            var batch = new TableBatchOperation();
            batch.Insert(new TestEntity { PartitionKey = "AAA", RowKey = "001", Region = "West", Name = "Test Entity 1", Status = 0 });
            batch.Insert(new TestEntity { PartitionKey = "AAA", RowKey = "002", Region = "East", Name = "Test Entity 2", Status = 1 });
            batch.Insert(new TestEntity { PartitionKey = "AAA", RowKey = "003", Region = "West", Name = "Test Entity 3", Status = 1 });
            batch.Insert(new TestEntity { PartitionKey = "AAA", RowKey = "004", Region = "West", Name = "Test Entity 4", Status = 1 });
            batch.Insert(new TestEntity { PartitionKey = "AAA", RowKey = "005", Region = "East", Name = "Test Entity 5", Status = 0 });
            await TestTable.ExecuteBatchAsync(batch);

            batch = new TableBatchOperation();
            batch.Insert(new TestEntity { PartitionKey = "BBB", RowKey = "001", Region = "South", Name = "Test Entity 1", Status = 0 });
            batch.Insert(new TestEntity { PartitionKey = "BBB", RowKey = "002", Region = "West", Name = "Test Entity 2", Status = 1 });
            batch.Insert(new TestEntity { PartitionKey = "BBB", RowKey = "003", Region = "West", Name = "Test Entity 3", Status = 0 });
            await TestTable.ExecuteBatchAsync(batch);
        }

        public async Task DeleteEntities(CloudTable table, string partition = null)
        {
            if (!await table.ExistsAsync())
            {
                return;
            }

            TableQuery query = new TableQuery();
            if (partition != null)
            {
                query.FilterString = string.Format("PartitionKey eq '{0}'", partition);
            }

            var entities = await table.ExecuteQuerySegmentedAsync(query, null);

            if (entities.Any())
            {
                var batch = new TableBatchOperation();
                foreach (var entity in entities)
                {
                    batch.Delete(entity);
                }
                await table.ExecuteBatchAsync(batch);
            }
        }

        public virtual void ConfigureServices(IServiceCollection services)
        {
        }

        public virtual async Task DisposeAsync()
        {
            if (JobHost != null)
            {
                await JobHost.StopAsync();
                await Host.StopAsync();
                JobHost.Dispose();
                Host.Dispose();
            }
            Environment.SetEnvironmentVariable(RpcWorkerConstants.FunctionWorkerRuntimeSettingName, string.Empty);
        }

        private class TestEntity : TableEntity
        {
            public string Name { get; set; }

            public string Region { get; set; }

            public int Status { get; set; }
        }
    }
}<|MERGE_RESOLUTION|>--- conflicted
+++ resolved
@@ -43,13 +43,8 @@
         private readonly bool _addWorkerConcurrency;
         private readonly TimeSpan? _addWorkerDelay;
 
-<<<<<<< HEAD
         protected ScriptHostEndToEndTestFixture(string rootPath, string testId, string functionsWorkerLanguage, ProxyClientExecutor proxyClient = null,
-            bool startHost = true, ICollection<string> functions = null, bool addWorkerConcurrency = false)
-=======
-        protected ScriptHostEndToEndTestFixture(string rootPath, string testId, string functionsWorkerLanguage,
             bool startHost = true, ICollection<string> functions = null, bool addWorkerConcurrency = false, TimeSpan? addWorkerDelay = null)
->>>>>>> a14c989a
         {
             _settingsManager = ScriptSettingsManager.Instance;
             FixtureId = testId;
