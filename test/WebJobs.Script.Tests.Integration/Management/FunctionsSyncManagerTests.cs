--- conflicted
+++ resolved
@@ -302,37 +302,6 @@
 
         [Fact]
         public async Task TrySyncTriggers_SecretsEnabled_ClearsSecretsCache()
-<<<<<<< HEAD
-        {
-            using (var env = new TestScopedEnvironmentVariable(_vars))
-            {
-                var result = await _functionsSyncManager.TrySyncTriggersAsync();
-                Assert.True(result.Success);
-
-                _secretManagerMock.Verify(p => p.ClearCache(), Times.Once);
-            }
-        }
-
-        [Fact]
-        public async Task TrySyncTriggers_SecretsDisabled_DoesNotClearSecretsCache()
-        {
-            _secretsEnabled = false;
-
-            using (var env = new TestScopedEnvironmentVariable(_vars))
-            {
-                var result = await _functionsSyncManager.TrySyncTriggersAsync();
-                Assert.True(result.Success);
-
-                _secretManagerMock.Verify(p => p.ClearCache(), Times.Never);
-                _secretManagerProviderMock.Verify(p => p.Current, Times.Never);
-                _secretManagerProviderMock.Verify(p => p.SecretsEnabled, Times.Exactly(2));
-            }
-        }
-
-        [Fact]
-        public async Task TrySyncTriggers_BackgroundSync_DoesNotPostsEmptyContent()
-=======
->>>>>>> 62b12de0
         {
             using (var env = new TestScopedEnvironmentVariable(_vars))
             {
