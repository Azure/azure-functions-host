﻿// Copyright (c) .NET Foundation. All rights reserved.
// Licensed under the MIT License. See License.txt in the project root for license information.

using System;
using System.Collections.Generic;
using System.Globalization;
using System.IO;
using System.Linq;
using System.Threading.Tasks;
using Azure;
using Azure.Identity;
using Azure.Security.KeyVault.Secrets;
using Microsoft.Azure.Services.AppAuthentication;
using Microsoft.Azure.Storage;
using Microsoft.Azure.Storage.Blob;
using Microsoft.Azure.WebJobs.Host.Storage;
using Microsoft.Azure.WebJobs.Script.WebHost;
using Microsoft.Extensions.Configuration;
using Microsoft.Extensions.Logging;
using Microsoft.Extensions.Logging.Abstractions;
using Microsoft.WebJobs.Script.Tests;
using WebJobs.Script.Tests;
using Xunit;

namespace Microsoft.Azure.WebJobs.Script.Tests
{
    public class SecretsRepositoryTests : IClassFixture<SecretsRepositoryTests.Fixture>
    {
        private readonly SecretsRepositoryTests.Fixture _fixture;
        private readonly string functionName = "Test_test";
        public static string KeyName = "Te!@#st!1-te_st";

        public SecretsRepositoryTests(SecretsRepositoryTests.Fixture fixture)
        {
            Utility.ColdStartDelayMS = 50;
            _fixture = fixture;
        }

        public enum SecretsRepositoryType
        {
            FileSystem,
            BlobStorage,
            BlobStorageSas,
            KeyVault
        }

        [Theory]
        [InlineData(SecretsRepositoryType.BlobStorage, "Dedicated")]
        [InlineData(SecretsRepositoryType.BlobStorage, "Dynamic")]
        [InlineData(SecretsRepositoryType.BlobStorageSas, "Dedicated")]
        [InlineData(SecretsRepositoryType.FileSystem, "Dedicated")]
        [InlineData(SecretsRepositoryType.KeyVault, "Dedicated")]
        public async Task Constructor_CreatesSecretPathIfNotExists(SecretsRepositoryType repositoryType, string sku)
        {
            string path = Path.Combine(Path.GetTempPath(), Path.GetRandomFileName());
            _fixture.Environment.SetEnvironmentVariable(EnvironmentSettingNames.AzureWebsiteSku, sku);
            await _fixture.TestInitialize(repositoryType, path);

            try
            {
                bool preConstDirExists = Directory.Exists(path);
                var target = _fixture.GetNewSecretRepository();

                if (_fixture.Environment.IsDynamicSku())
                {
                    await Task.Delay(TimeSpan.FromMilliseconds(2 * Utility.ColdStartDelayMS));
                }

                bool postConstDirExists = Directory.Exists(path);
                Assert.False(preConstDirExists);
                Assert.True(postConstDirExists);
            }
            finally
            {
                if (Directory.Exists(path))
                {
                    Directory.Delete(path);
                }
            }
        }

        [Theory]
        [InlineData(SecretsRepositoryType.BlobStorage, ScriptSecretsType.Host)]
        [InlineData(SecretsRepositoryType.BlobStorage, ScriptSecretsType.Function)]
        [InlineData(SecretsRepositoryType.BlobStorageSas, ScriptSecretsType.Host)]
        [InlineData(SecretsRepositoryType.BlobStorageSas, ScriptSecretsType.Function)]
        [InlineData(SecretsRepositoryType.FileSystem, ScriptSecretsType.Host)]
        [InlineData(SecretsRepositoryType.FileSystem, ScriptSecretsType.Function)]
        [InlineData(SecretsRepositoryType.KeyVault, ScriptSecretsType.Host)]
        [InlineData(SecretsRepositoryType.KeyVault, ScriptSecretsType.Function)]
        public async Task ReadAsync_ReadsExpectedFile(SecretsRepositoryType repositoryType, ScriptSecretsType secretsType)
        {
            using (var directory = new TempDirectory())
            {
                await _fixture.TestInitialize(repositoryType, directory.Path);
                ScriptSecrets testSecrets = null;
                if (secretsType == ScriptSecretsType.Host)
                {
                    testSecrets = new HostSecrets()
                    {
                        MasterKey = new Key("master", "test"),
                        FunctionKeys = new List<Key>() { new Key(KeyName, "test") },
                        SystemKeys = new List<Key>() { new Key(KeyName, "test") }
                    };
                }
                else
                {
                    testSecrets = new FunctionSecrets()
                    {
                        Keys = new List<Key>() { new Key(KeyName, "test") }
                    };
                }
                string testFunctionName = secretsType == ScriptSecretsType.Host ? "host" : functionName;

                await _fixture.WriteSecret(testFunctionName, testSecrets);

                var target = _fixture.GetNewSecretRepository();

                ScriptSecrets secretsContent = await target.ReadAsync(secretsType, testFunctionName);

                if (secretsType == ScriptSecretsType.Host)
                {
                    Assert.Equal((secretsContent as HostSecrets).MasterKey.Name, "master");
                    Assert.Equal((secretsContent as HostSecrets).MasterKey.Value, "test");
                    Assert.Equal((secretsContent as HostSecrets).FunctionKeys[0].Name, KeyName);
                    Assert.Equal((secretsContent as HostSecrets).FunctionKeys[0].Value, "test");
                    Assert.Equal((secretsContent as HostSecrets).SystemKeys[0].Name, KeyName);
                    Assert.Equal((secretsContent as HostSecrets).SystemKeys[0].Value, "test");
                }
                else
                {
                    Assert.Equal((secretsContent as FunctionSecrets).Keys[0].Name, KeyName);
                    Assert.Equal((secretsContent as FunctionSecrets).Keys[0].Value, "test");
                }

            }
        }

        [Theory] // Only for Key Vault to test paging over large number of secrets
        [InlineData(SecretsRepositoryType.KeyVault, ScriptSecretsType.Host)]
        [InlineData(SecretsRepositoryType.KeyVault, ScriptSecretsType.Function)]
        public async Task ReadAsync_ReadsExpectedKeyVaultPages(SecretsRepositoryType repositoryType, ScriptSecretsType secretsType)
        {
            using (var directory = new TempDirectory())
            {
                await _fixture.TestInitialize(repositoryType, directory.Path);
                ScriptSecrets testSecrets = null;
                int keyCount = 35;

                List<Key> functionKeys = new List<Key>();
                for (int i = 0; i < keyCount; ++i)
                {
                    functionKeys.Add(new Key(KeyName + Guid.NewGuid().ToString(), "test" + i.ToString()));
                }

                if (secretsType == ScriptSecretsType.Host)
                {
                    testSecrets = new HostSecrets()
                    {
                        MasterKey = new Key("master", "test"),
                        FunctionKeys = functionKeys,
                        SystemKeys = new List<Key>() { new Key(KeyName, "test") }
                    };
                }
                else
                {
                    testSecrets = new FunctionSecrets()
                    {
                        Keys = functionKeys
                    };
                }
                string testFunctionName = secretsType == ScriptSecretsType.Host ? "host" : functionName;

                await _fixture.WriteSecret(testFunctionName, testSecrets);

                var target = _fixture.GetNewSecretRepository();

                ScriptSecrets secretsContent = await target.ReadAsync(secretsType, testFunctionName);

                if (secretsType == ScriptSecretsType.Host)
                {
                    Assert.Equal((secretsContent as HostSecrets).MasterKey.Name, "master");
                    Assert.Equal((secretsContent as HostSecrets).MasterKey.Value, "test");

                    Assert.Equal((secretsContent as HostSecrets).FunctionKeys.Count, functionKeys.Count);
                    foreach (Key originalKey in functionKeys)
                    {
                        var matchingKeys = (secretsContent as HostSecrets).FunctionKeys.Where(x => string.Equals(x.Name, originalKey.Name));
                        Assert.Equal(matchingKeys.Count(), 1);
                        Assert.Equal(matchingKeys.First().Value, originalKey.Value);
                    }

                    Assert.Equal((secretsContent as HostSecrets).SystemKeys[0].Name, KeyName);
                    Assert.Equal((secretsContent as HostSecrets).SystemKeys[0].Value, "test");
                }
                else
                {
                    Assert.Equal((secretsContent as FunctionSecrets).Keys.Count, functionKeys.Count);
                    foreach (Key originalKey in functionKeys)
                    {
                        var matchingKeys = (secretsContent as FunctionSecrets).Keys.Where(x => string.Equals(x.Name, originalKey.Name));
                        Assert.Equal(matchingKeys.Count(), 1);
                        Assert.Equal(matchingKeys.First().Value, originalKey.Value);
                    }
                }

            }
        }


        [Theory]
        [InlineData(SecretsRepositoryType.BlobStorage, ScriptSecretsType.Host)]
        [InlineData(SecretsRepositoryType.BlobStorage, ScriptSecretsType.Function)]
        [InlineData(SecretsRepositoryType.BlobStorageSas, ScriptSecretsType.Host)]
        [InlineData(SecretsRepositoryType.BlobStorageSas, ScriptSecretsType.Function)]
        [InlineData(SecretsRepositoryType.FileSystem, ScriptSecretsType.Host)]
        [InlineData(SecretsRepositoryType.FileSystem, ScriptSecretsType.Function)]
        [InlineData(SecretsRepositoryType.KeyVault, ScriptSecretsType.Host)]
        [InlineData(SecretsRepositoryType.KeyVault, ScriptSecretsType.Function)]
        public async Task WriteAsync_CreatesExpectedFile(SecretsRepositoryType repositoryType, ScriptSecretsType secretsType)
        {
            using (var directory = new TempDirectory())
            {
                await _fixture.TestInitialize(repositoryType, directory.Path);
                ScriptSecrets secrets = null;
                if (secretsType == ScriptSecretsType.Host)
                {
                    secrets = new HostSecrets()
                    {
                        MasterKey = new Key("master", "test"),
                        FunctionKeys = new List<Key>() { new Key(KeyName, "test") },
                        SystemKeys = new List<Key>() { new Key(KeyName, "test") }
                    };
                }
                else
                {
                    secrets = new FunctionSecrets()
                    {
                        Keys = new List<Key>() { new Key(KeyName, "test") }
                    };
                }
                string testFunctionName = secretsType == ScriptSecretsType.Host ? null : functionName;

                var target = _fixture.GetNewSecretRepository();
                await target.WriteAsync(secretsType, testFunctionName, secrets);

                string filePath = Path.Combine(directory.Path, $"{testFunctionName ?? "host"}.json");

                if (repositoryType == SecretsRepositoryType.BlobStorage || repositoryType == SecretsRepositoryType.BlobStorageSas)
                {
                    Assert.True(_fixture.MarkerFileExists(testFunctionName ?? "host"));
                }

                ScriptSecrets secrets1 = await _fixture.GetSecretText(testFunctionName ?? "host", secretsType);
                if (secretsType == ScriptSecretsType.Host)
                {

                    Assert.Equal((secrets1 as HostSecrets).MasterKey.Name, "master");
                    Assert.Equal((secrets1 as HostSecrets).MasterKey.Value, "test");
                    Assert.Equal((secrets1 as HostSecrets).FunctionKeys[0].Name, KeyName);
                    Assert.Equal((secrets1 as HostSecrets).FunctionKeys[0].Value, "test");
                    Assert.Equal((secrets1 as HostSecrets).SystemKeys[0].Name, KeyName);
                    Assert.Equal((secrets1 as HostSecrets).SystemKeys[0].Value, "test");
                }
                else
                {
                    Assert.Equal((secrets1 as FunctionSecrets).Keys[0].Name, KeyName);
                    Assert.Equal((secrets1 as FunctionSecrets).Keys[0].Value, "test");
                }

            }
        }

        [Theory]
        [InlineData(SecretsRepositoryType.BlobStorage)]
        [InlineData(SecretsRepositoryType.BlobStorageSas)]
        [InlineData(SecretsRepositoryType.FileSystem)]
        public async Task WriteAsync_ChangeNotificationUpdatesExistingSecret(SecretsRepositoryType repositoryType)
        {
            using (var directory = new TempDirectory())
            {
                await _fixture.TestInitialize(repositoryType, directory.Path);

                string testFunctionName = functionName;
                ScriptSecretsType secretsType = ScriptSecretsType.Function;
                FunctionSecrets initialSecretText = new FunctionSecrets()
                {
                    Keys = new List<Key> { new Key(KeyName, "test1") }
                };
                FunctionSecrets updatedSecretText = new FunctionSecrets()
                {
                    Keys = new List<Key> { new Key(KeyName, "test2") }
                };

                await _fixture.WriteSecret(testFunctionName, initialSecretText);
                var target = _fixture.GetNewSecretRepository();
                ScriptSecrets preTextResult = await target.ReadAsync(secretsType, testFunctionName);
                await _fixture.WriteSecret(testFunctionName, updatedSecretText);
                ScriptSecrets postTextResult = await target.ReadAsync(secretsType, testFunctionName);

                Assert.Equal("test1", (preTextResult as FunctionSecrets).Keys[0].Value);
                Assert.Equal("test2", (postTextResult as FunctionSecrets).Keys[0].Value);
            }
        }

        [Fact] // This test only run for FileSystemRepository as secrets purging is a no-op for blob storage secrets
        public async Task FileSystemRepo_PurgeOldSecrets_RemovesOldAndKeepsCurrentSecrets()
        {
            using (var directory = new TempDirectory())
            {
                await _fixture.TestInitialize(SecretsRepositoryType.FileSystem, directory.Path);
                Func<int, string> getFilePath = i => Path.Combine(directory.Path, $"{i}.json");

                var sequence = Enumerable.Range(0, 10);
                var files = sequence.Select(i => getFilePath(i)).ToList();

                // Create files
                files.ForEach(f => File.WriteAllText(f, "test"));

                var target = _fixture.GetNewSecretRepository();

                // Purge, passing even named files as the existing functions
                var currentFunctions = sequence.Where(i => i % 2 == 0).Select(i => i.ToString()).ToList();

                await target.PurgeOldSecretsAsync(currentFunctions, NullLogger.Instance);

                // Ensure only expected files exist
                Assert.True(sequence.All(i => (i % 2 == 0) == File.Exists(getFilePath(i))));
            }
        }

        [Theory]
        [InlineData(SecretsRepositoryType.FileSystem, ScriptSecretsType.Host)]
        [InlineData(SecretsRepositoryType.FileSystem, ScriptSecretsType.Function)]
        [InlineData(SecretsRepositoryType.BlobStorage, ScriptSecretsType.Host)]
        [InlineData(SecretsRepositoryType.BlobStorage, ScriptSecretsType.Function)]
        [InlineData(SecretsRepositoryType.BlobStorageSas, ScriptSecretsType.Host)]
        [InlineData(SecretsRepositoryType.BlobStorageSas, ScriptSecretsType.Function)]
        public async Task GetSecretSnapshots_ReturnsExpected(SecretsRepositoryType repositoryType, ScriptSecretsType secretsType)
        {
            using (var directory = new TempDirectory())
            {
                await _fixture.TestInitialize(repositoryType, directory.Path);
                ScriptSecrets secrets = null;
                if (secretsType == ScriptSecretsType.Host)
                {
                    secrets = new HostSecrets()
                    {
                        MasterKey = new Key("master", "test")
                    };
                }
                else
                {
                    secrets = new FunctionSecrets()
                    {
                        Keys = new List<Key>() { new Key(KeyName, "test") }
                    };
                }
                string testFunctionName = secretsType == ScriptSecretsType.Host ? null : functionName;

                var target = _fixture.GetNewSecretRepository();
                await target.WriteAsync(secretsType, testFunctionName, secrets);
                for (int i = 0; i < 5; i++)
                {
                    await target.WriteSnapshotAsync(secretsType, testFunctionName, secrets);
                }
                string[] files = await target.GetSecretSnapshots(secretsType, testFunctionName);

                Assert.True(files.Length > 0);
            }
        }

        public class Fixture : IDisposable
        {
            public Fixture()
            {
                TestSiteName = "Test_test";
                Environment = new TestEnvironment();

                var configuration = TestHelpers.GetTestConfiguration();
                BlobConnectionString = configuration.GetWebJobsConnectionString(ConnectionStringNames.Storage);
<<<<<<< HEAD
                KeyVaultConnectionString = configuration.GetWebJobsConnectionString(EnvironmentSettingNames.AzureWebJobsSecretStorageKeyVaultConnectionString);
                KeyVaultName = configuration.GetWebJobsConnectionString(EnvironmentSettingNames.AzureWebJobsSecretStorageKeyVaultName);
                AzureServiceTokenProvider azureServiceTokenProvider = new AzureServiceTokenProvider(KeyVaultConnectionString);
                KeyVaultClient = new KeyVaultClient(new KeyVaultClient.AuthenticationCallback(azureServiceTokenProvider.KeyVaultTokenCallback));
                Environment = new TestEnvironment();
                AzureBlobStorageProvider = TestHelpers.GetAzureBlobStorageProvider(configuration);
=======
                KeyVaultUri = configuration.GetWebJobsConnectionString(EnvironmentSettingNames.AzureWebJobsSecretStorageKeyVaultUri);
                KeyVaultClientId = configuration.GetWebJobsConnectionString(EnvironmentSettingNames.AzureWebJobsSecretStorageKeyVaultClientId);
                KeyVaultClientSecret = configuration.GetWebJobsConnectionString(EnvironmentSettingNames.AzureWebJobsSecretStorageKeyVaultClientSecret);
                KeyVaultTenantId = configuration.GetWebJobsConnectionString(EnvironmentSettingNames.AzureWebJobsSecretStorageKeyVaultTenantId);

                var credential = new ClientSecretCredential(KeyVaultTenantId, KeyVaultClientId, KeyVaultClientSecret);
                SecretClient = new SecretClient(new Uri(KeyVaultUri), credential);
                AzureStorageProvider = TestHelpers.GetAzureStorageProvider(configuration);
>>>>>>> e03408a0
            }

            public IEnvironment Environment { get; private set; }

            public string TestSiteName { get; private set; }

            public string SecretsDirectory { get; private set; }

            public string BlobConnectionString { get; private set; }

            public Uri BlobSasConnectionUri { get; private set; }

            public CloudBlobContainer BlobContainer { get; private set; }

            public SecretClient SecretClient { get; private set; }

            public string KeyVaultUri { get; private set; }

            public string KeyVaultClientId { get; private set; }

            public string KeyVaultClientSecret { get; private set; }

            public string KeyVaultTenantId { get; private set; }

            public SecretsRepositoryType RepositoryType { get; private set; }

            public ILoggerProvider LoggerProvider { get; private set; }

            public IAzureBlobStorageProvider AzureBlobStorageProvider { get; private set; }

            public async Task TestInitialize(SecretsRepositoryType repositoryType, string secretsDirectory, string testSiteName = null)
            {
                RepositoryType = repositoryType;
                SecretsDirectory = secretsDirectory;
                if (testSiteName != null)
                {
                    TestSiteName = testSiteName;
                }

                if (RepositoryType == SecretsRepositoryType.BlobStorageSas)
                {
                    BlobSasConnectionUri = await TestHelpers.CreateBlobContainerSas(BlobConnectionString, "azure-webjobs-secrets-sas");
                    BlobContainer = new CloudBlobContainer(BlobSasConnectionUri);
                }
                else
                {
                    BlobContainer = CloudStorageAccount.Parse(BlobConnectionString).CreateCloudBlobClient().GetContainerReference("azure-webjobs-secrets");
                }

                await ClearAllBlobSecrets();
                ClearAllFileSecrets();
                await ClearAllKeyVaultSecrets();

                LoggerProvider = new TestLoggerProvider();
                var loggerFactory = new LoggerFactory();
                loggerFactory.AddProvider(LoggerProvider);
            }

            public ISecretsRepository GetNewSecretRepository()
            {
                var logger = LoggerProvider.CreateLogger("Test");
                if (RepositoryType == SecretsRepositoryType.BlobStorage)
                {
                    return new BlobStorageSecretsRepository(SecretsDirectory, ConnectionStringNames.Storage, TestSiteName, logger, Environment, AzureBlobStorageProvider);
                }
                else if (RepositoryType == SecretsRepositoryType.BlobStorageSas)
                {
                    return new BlobStorageSasSecretsRepository(SecretsDirectory, BlobSasConnectionUri.ToString(), TestSiteName, logger, Environment, AzureBlobStorageProvider);
                }
                else if (RepositoryType == SecretsRepositoryType.FileSystem)
                {
                    return new FileSystemSecretsRepository(SecretsDirectory, logger, Environment);
                }
                else
                {
                    return new KeyVaultSecretsRepository(SecretsDirectory, KeyVaultUri, KeyVaultClientId, KeyVaultClientSecret, KeyVaultTenantId, logger, Environment);
                }
            }

            public void Dispose()
            {
                try
                {
                    // delete blob files
                    ClearAllBlobSecrets().ContinueWith(t => { });
                    ClearAllFileSecrets();
                    ClearAllKeyVaultSecrets().ContinueWith(t => { });
                }
                catch
                {
                    // best effort
                }
            }

            private string RelativeBlobPath(string functionNameOrHost)
            {
                return string.Format("{0}/{1}.json", TestSiteName.ToLowerInvariant(), functionNameOrHost.ToLowerInvariant());
            }

            private string SecretsFileOrSentinelPath(string functionNameOrHost)
            {
                string secretFilePath = null;
                string fileName = string.Format(CultureInfo.InvariantCulture, "{0}.json", functionNameOrHost);
                secretFilePath = Path.Combine(SecretsDirectory, fileName);
                return secretFilePath;
            }

            public async Task WriteSecret(string functionNameOrHost, ScriptSecrets scriptSecret)
            {
                switch (RepositoryType)
                {
                    case SecretsRepositoryType.FileSystem:
                        WriteSecretsToFile(functionNameOrHost, ScriptSecretSerializer.SerializeSecrets(scriptSecret));
                        break;
                    case SecretsRepositoryType.BlobStorage:
                    case SecretsRepositoryType.BlobStorageSas:
                        await WriteSecretsBlobAndUpdateSentinelFile(functionNameOrHost, ScriptSecretSerializer.SerializeSecrets(scriptSecret));
                        break;
                    case SecretsRepositoryType.KeyVault:
                        await WriteSecretsKeyVaultAndUpdateSectinelFile(functionNameOrHost, scriptSecret);
                        break;
                    default:
                        break;
                }
            }

            private void WriteSecretsToFile(string functionNameOrHost, string fileText)
            {
                File.WriteAllText(SecretsFileOrSentinelPath(functionNameOrHost), fileText);
            }

            private async Task WriteSecretsBlobAndUpdateSentinelFile(string functionNameOrHost, string fileText, bool createSentinelFile = true)
            {
                string blobPath = RelativeBlobPath(functionNameOrHost);
                CloudBlockBlob secretBlob = BlobContainer.GetBlockBlobReference(blobPath);

                using (StreamWriter writer = new StreamWriter(await secretBlob.OpenWriteAsync()))
                {
                    writer.Write(fileText);
                }

                if (createSentinelFile)
                {
                    File.WriteAllText(SecretsFileOrSentinelPath(functionNameOrHost), " ");
                }
            }

            private async Task WriteSecretsKeyVaultAndUpdateSectinelFile(string functionNameOrHost, ScriptSecrets secrets, bool createSentinelFile = true)
            {
                Dictionary<string, string> dictionary = KeyVaultSecretsRepository.GetDictionaryFromScriptSecrets(secrets, functionNameOrHost);
                foreach (string key in dictionary.Keys)
                {
                    await SecretClient.SetSecretAsync(key, dictionary[key]);
                }
            }

            public async Task<ScriptSecrets> GetSecretText(string functionNameOrHost, ScriptSecretsType type)
            {
                ScriptSecrets secrets = null;
                switch (RepositoryType)
                {
                    case SecretsRepositoryType.FileSystem:
                        string secretText = File.ReadAllText(SecretsFileOrSentinelPath(functionNameOrHost));
                        secrets = ScriptSecretSerializer.DeserializeSecrets(type, secretText);
                        break;
                    case SecretsRepositoryType.BlobStorage:
                    case SecretsRepositoryType.BlobStorageSas:
                        secrets = await GetSecretBlobText(functionNameOrHost, type);
                        break;
                    case SecretsRepositoryType.KeyVault:
                        secrets = await GetSecretsFromKeyVault(functionNameOrHost, type);
                        break;
                    default:
                        break;
                }
                return secrets;
            }

            private async Task<ScriptSecrets> GetSecretBlobText(string functionNameOrHost, ScriptSecretsType type)
            {
                string blobText = null;
                string blobPath = RelativeBlobPath(functionNameOrHost);
                if (await BlobContainer.GetBlockBlobReference(blobPath).ExistsAsync())
                {
                    blobText = await BlobContainer.GetBlockBlobReference(blobPath).DownloadTextAsync();
                }
                return ScriptSecretSerializer.DeserializeSecrets(type, blobText);
            }

            private async Task<ScriptSecrets> GetSecretsFromKeyVault(string functionNameOrHost, ScriptSecretsType type)
            {
                var secretResults = SecretClient.GetPropertiesOfSecretsAsync().AsPages();
                var searchPages = new List<SecretProperties>();
                await foreach (Page<SecretProperties> page in secretResults)
                {
                    {
                        foreach (SecretProperties secret in page.Values)
                        {
                            searchPages.Add(secret);
                        }
                    }
                }

                if (type == ScriptSecretsType.Host)
                {
                    KeyVaultSecret masterBundle = await SecretClient.GetSecretAsync(searchPages.FirstOrDefault(x => x.Name.StartsWith("host--master")).Name);
                    KeyVaultSecret functionKeyBundle = await SecretClient.GetSecretAsync(searchPages.FirstOrDefault(x => x.Name.StartsWith("host--functionKey")).Name);
                    KeyVaultSecret systemKeyBundle = await SecretClient.GetSecretAsync(searchPages.FirstOrDefault(x => x.Name.StartsWith("host--systemKey")).Name);
                    HostSecrets hostSecrets = new HostSecrets()
                    {
                        FunctionKeys = new List<Key>() { new Key(GetSecretName(functionKeyBundle.Name), functionKeyBundle.Value) },
                        SystemKeys = new List<Key>() { new Key(GetSecretName(systemKeyBundle.Name), systemKeyBundle.Value) }
                    };
                    hostSecrets.MasterKey = new Key("master", masterBundle.Value);
                    return hostSecrets;
                }
                else
                {
                    KeyVaultSecret functionKeyBundle = await SecretClient.GetSecretAsync(searchPages.FirstOrDefault(x => x.Name.StartsWith("function--")).Name);
                    FunctionSecrets functionSecrets = new FunctionSecrets()
                    {
                        Keys = new List<Key>() { new Key(GetSecretName(functionKeyBundle.Name), functionKeyBundle.Value) }
                    };
                    return functionSecrets;
                }
            }

            public bool MarkerFileExists(string functionNameOrHost)
            {
                return File.Exists(SecretsFileOrSentinelPath(functionNameOrHost));
            }

            private void ClearAllFileSecrets()
            {
                if (Directory.Exists(SecretsDirectory))
                {
                    var files = Directory.EnumerateFiles(SecretsDirectory);
                    foreach (string fileName in files)
                    {
                        File.Delete(Path.Combine(SecretsDirectory, fileName));
                    }
                }
            }

            private string GetSecretName(string secretName)
            {
                string[] array = secretName.Split("--");
                return KeyVaultSecretsRepository.Denormalize(array[array.Length - 1]);
            }

            private async Task ClearAllBlobSecrets()
            {
                // A sas connection requires the container to already exist, it
                // doesn't have permission to create it
                if (RepositoryType != SecretsRepositoryType.BlobStorageSas)
                {
                    await BlobContainer.CreateIfNotExistsAsync();
                }

                var blobs = await BlobContainer.ListBlobsSegmentedAsync(prefix: TestSiteName.ToLowerInvariant(), useFlatBlobListing: true,
                    blobListingDetails: BlobListingDetails.None, maxResults: 100, currentToken: null, options: null, operationContext: null);
                foreach (IListBlobItem blob in blobs.Results)
                {
                    await BlobContainer.GetBlockBlobReference(((CloudBlockBlob)blob).Name).DeleteIfExistsAsync();
                }
            }

            private async Task ClearAllKeyVaultSecrets()
            {
                var secretsPages = KeyVaultSecretsRepository.GetKeyVaultSecretsPagesAsync(SecretClient).AsPages();
                await foreach (Page<SecretProperties> page in secretsPages)
                {
                    foreach (SecretProperties item in page.Values)
                    {
                        await SecretClient.StartDeleteSecretAsync(item.Name);
                    }
                }
            }
        }
    }
}<|MERGE_RESOLUTION|>--- conflicted
+++ resolved
@@ -379,14 +379,6 @@
 
                 var configuration = TestHelpers.GetTestConfiguration();
                 BlobConnectionString = configuration.GetWebJobsConnectionString(ConnectionStringNames.Storage);
-<<<<<<< HEAD
-                KeyVaultConnectionString = configuration.GetWebJobsConnectionString(EnvironmentSettingNames.AzureWebJobsSecretStorageKeyVaultConnectionString);
-                KeyVaultName = configuration.GetWebJobsConnectionString(EnvironmentSettingNames.AzureWebJobsSecretStorageKeyVaultName);
-                AzureServiceTokenProvider azureServiceTokenProvider = new AzureServiceTokenProvider(KeyVaultConnectionString);
-                KeyVaultClient = new KeyVaultClient(new KeyVaultClient.AuthenticationCallback(azureServiceTokenProvider.KeyVaultTokenCallback));
-                Environment = new TestEnvironment();
-                AzureBlobStorageProvider = TestHelpers.GetAzureBlobStorageProvider(configuration);
-=======
                 KeyVaultUri = configuration.GetWebJobsConnectionString(EnvironmentSettingNames.AzureWebJobsSecretStorageKeyVaultUri);
                 KeyVaultClientId = configuration.GetWebJobsConnectionString(EnvironmentSettingNames.AzureWebJobsSecretStorageKeyVaultClientId);
                 KeyVaultClientSecret = configuration.GetWebJobsConnectionString(EnvironmentSettingNames.AzureWebJobsSecretStorageKeyVaultClientSecret);
@@ -394,8 +386,7 @@
 
                 var credential = new ClientSecretCredential(KeyVaultTenantId, KeyVaultClientId, KeyVaultClientSecret);
                 SecretClient = new SecretClient(new Uri(KeyVaultUri), credential);
-                AzureStorageProvider = TestHelpers.GetAzureStorageProvider(configuration);
->>>>>>> e03408a0
+                AzureBlobStorageProvider = TestHelpers.GetAzureBlobStorageProvider(configuration);
             }
 
             public IEnvironment Environment { get; private set; }
