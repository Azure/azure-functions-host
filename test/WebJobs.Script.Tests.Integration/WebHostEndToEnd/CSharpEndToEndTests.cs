﻿// Copyright (c) .NET Foundation. All rights reserved.
// Licensed under the MIT License. See License.txt in the project root for license information.

using System;
using System.Collections.Generic;
using System.IO;
using System.Linq;
using System.Net;
using System.Net.Http;
using System.Net.Http.Headers;
using System.Text;
using System.Threading.Tasks;
using Microsoft.Azure.WebJobs.Logging;
using Microsoft.Azure.WebJobs.Script.Diagnostics;
using Microsoft.Azure.WebJobs.Script.WebHost.Diagnostics;
using Microsoft.Azure.WebJobs.Script.WebHost.Models;
using Microsoft.Azure.WebJobs.Script.Workers;
using Microsoft.Azure.WebJobs.Script.Workers.Rpc;
using Microsoft.CodeAnalysis;
using Microsoft.CodeAnalysis.CSharp;
using Microsoft.Extensions.DependencyInjection;
using Microsoft.Extensions.Hosting;
using Microsoft.WebJobs.Script.Tests;
using Newtonsoft.Json.Linq;
using Xunit;

namespace Microsoft.Azure.WebJobs.Script.Tests.EndToEnd
{
    [Trait(TestTraits.Category, TestTraits.EndToEnd)]
    [Trait(TestTraits.Group, nameof(CSharpEndToEndTests))]
    public class CSharpEndToEndTests : EndToEndTestsBase<CSharpEndToEndTests.TestFixture>
    {
        public CSharpEndToEndTests(TestFixture fixture) : base(fixture)
        {
        }

        [Fact]
        public async Task ManualTrigger_Invoke_Succeeds()
        {
            await ManualTrigger_Invoke_SucceedsTest();
        }

        [Fact]
        public async Task QueueTriggerToBlob()
        {
            await QueueTriggerToBlobTest();
        }

        [Fact(Skip = "Not yet enabled.")]
        public void MobileTables()
        {
            // await MobileTablesTest(isDotNet: true);
        }

        [Fact(Skip = "Not yet enabled.")]
        public void NotificationHub()
        {
            // await NotificationHubTest("NotificationHubOut");
        }

        [Fact(Skip = "Not yet enabled.")]
        public void NotificationHub_Out_Notification()
        {
            // await NotificationHubTest("NotificationHubOutNotification");
        }

        [Fact(Skip = "Not yet enabled.")]
        public void NotificationHubNative()
        {
            // await NotificationHubTest("NotificationHubNative");
        }

        [Fact(Skip = "Not yet enabled.")]
        public void MobileTablesTable()
        {
            //var id = Guid.NewGuid().ToString();
            //Dictionary<string, object> arguments = new Dictionary<string, object>()
            //{
            //    { "input",  id }
            //};

            //await Fixture.Host.CallAsync("MobileTableTable", arguments);

            //await WaitForMobileTableRecordAsync("Item", id);
        }

        [Fact]
        public async Task FunctionLogging_Succeeds()
        {
            Fixture.Host.ClearLogMessages();

            string functionName = "Scenarios";
            string guid1 = Guid.NewGuid().ToString();
            string guid2 = Guid.NewGuid().ToString();

            var inputObject = new JObject
            {
                { "Scenario", "logging" },
                { "Container", "scenarios-output" },
                { "Value", $"{guid1};{guid2}" }
            };
            await Fixture.Host.BeginFunctionAsync(functionName, inputObject);

            IList<string> logs = null;
            await TestHelpers.Await(() =>
            {
                logs = Fixture.Host.GetScriptHostLogMessages().Select(p => p.FormattedMessage).Where(p => p != null).ToArray();
                return logs.Any(p => p.Contains(guid2));
            });

            logs.Single(p => p.EndsWith($"From TraceWriter: {guid1}"));
            logs.Single(p => p.EndsWith($"From ILogger: {guid2}"));
<<<<<<< HEAD

            // Make sure we get a metric logged from both ILogger and TraceWriter
            var key = MetricsEventManager.GetAggregateKey(MetricEventNames.FunctionUserLog, "Scenarios");
            Assert.Equal(2, Fixture.MetricsLogger.LoggedEvents.Where(p => p == key).Count());
=======
>>>>>>> 497bd199

            // Make sure we've gotten a log from the aggregator
            IEnumerable<LogMessage> getAggregatorLogs() => Fixture.Host.GetScriptHostLogMessages().Where(p => p.Category == LogCategories.Aggregator);

            await TestHelpers.Await(() => getAggregatorLogs().Any());

            var aggregatorLogs = getAggregatorLogs();
            Assert.Equal(1, aggregatorLogs.Count());

            // Make sure that no user logs made it to the EventGenerator (which the SystemLogger writes to)
            IEnumerable<FunctionTraceEvent> allLogs = Fixture.EventGenerator.GetFunctionTraceEvents();
            Assert.False(allLogs.Any(l => l.Summary.Contains("From ")));
            Assert.False(allLogs.Any(l => l.Source.EndsWith(".User")));
            Assert.False(allLogs.Any(l => l.Source == WorkerConstants.FunctionConsoleLogCategoryName));
            Assert.NotEmpty(allLogs);
        }

        [Fact]
        public async Task VerifyHostHeader()
        {
            const string actualHost = "actual-host";
            const string actualProtocol = "https";
            const string path = "api/httptrigger-scenarios";
            var protocolHeaders = new[] { "https", "http" };
            var request = new HttpRequestMessage
            {
                RequestUri = new Uri(string.Format($"http://localhost/{path}")),
                Method = HttpMethod.Post
            };

            request.Headers.TryAddWithoutValidation("DISGUISED-HOST", actualHost);
            request.Headers.Add("X-Forwarded-Proto", protocolHeaders);

            var input = new JObject
            {
                { "scenario", "appServiceFixupMiddleware" }
            };
            request.Content = new StringContent(input.ToString(), Encoding.UTF8, "application/json");
            var response = await Fixture.Host.HttpClient.SendAsync(request);
            response.EnsureSuccessStatusCode();

            var url = await response.Content.ReadAsStringAsync();
            Assert.Equal($"{actualProtocol}://{actualHost}/{path}", url);
        }

        [Fact]
        public async Task VerifyResultRedirect()
        {
            const string path = "api/httptrigger-redirect";
            var request = new HttpRequestMessage
            {
                RequestUri = new Uri(string.Format($"http://localhost/{path}")),
                Method = HttpMethod.Get
            };

            var response = await Fixture.Host.HttpClient.SendAsync(request);
            Assert.Equal(response.StatusCode, HttpStatusCode.Redirect);
        }

        [Fact]
        public async Task VerifyAcceptResult_OtherFunctionRoute()
        {
            const string path = "api/httptrigger-routed";
            var request = new HttpRequestMessage
            {
                RequestUri = new Uri(string.Format($"http://localhost/{path}?action=accept")),
                Method = HttpMethod.Get
            };

            var response = await Fixture.Host.HttpClient.SendAsync(request);
            Assert.Equal(response.StatusCode, HttpStatusCode.Accepted);
        }

        [Fact]
        public async Task VerifyCreateResult_OtherFunctionRoute()
        {
            const string path = "api/httptrigger-routed";
            var request = new HttpRequestMessage
            {
                RequestUri = new Uri(string.Format($"http://localhost/{path}?action=create")),
                Method = HttpMethod.Get
            };

            var response = await Fixture.Host.HttpClient.SendAsync(request);
            Assert.Equal(response.StatusCode, HttpStatusCode.Created);
        }

        [Fact]
        public async Task VerifyAcceptResult_BadRoute()
        {
            const string path = "api/httptrigger-routed";
            var request = new HttpRequestMessage
            {
                RequestUri = new Uri(string.Format($"http://localhost/{path}?action=acceptBadRoute")),
                Method = HttpMethod.Get
            };

            var response = await Fixture.Host.HttpClient.SendAsync(request);
            Assert.Equal(response.StatusCode, HttpStatusCode.InternalServerError);
        }

        [Fact]
        public async Task VerifyCreateResult_BadRoute()
        {
            const string path = "api/httptrigger-routed";
            var request = new HttpRequestMessage
            {
                RequestUri = new Uri(string.Format($"http://localhost/{path}?action=createBadRoute")),
                Method = HttpMethod.Get
            };

            var response = await Fixture.Host.HttpClient.SendAsync(request);
            Assert.Equal(response.StatusCode, HttpStatusCode.InternalServerError);
        }

        [Fact]
        public async Task MultipleOutputs()
        {
            string id1 = Guid.NewGuid().ToString();
            string id2 = Guid.NewGuid().ToString();
            string id3 = Guid.NewGuid().ToString();

            JObject input = new JObject
            {
                { "Id1", id1 },
                { "Id2", id2 },
                { "Id3", id3 }
            };

            await Fixture.Host.BeginFunctionAsync("MultipleOutputs", input);

            // verify all 3 output blobs were written
            var blob = Fixture.TestOutputContainer.GetBlockBlobReference(id1);
            await TestHelpers.WaitForBlobAsync(blob);
            string blobContent = await blob.DownloadTextAsync();
            Assert.Equal("Test Blob 1", Utility.RemoveUtf8ByteOrderMark(blobContent));

            blob = Fixture.TestOutputContainer.GetBlockBlobReference(id2);
            await TestHelpers.WaitForBlobAsync(blob);
            blobContent = await blob.DownloadTextAsync();
            Assert.Equal("Test Blob 2", Utility.RemoveUtf8ByteOrderMark(blobContent));

            blob = Fixture.TestOutputContainer.GetBlockBlobReference(id3);
            await TestHelpers.WaitForBlobAsync(blob);
            blobContent = await blob.DownloadTextAsync();
            Assert.Equal("Test Blob 3", Utility.RemoveUtf8ByteOrderMark(blobContent));
        }

        [Fact]
        public async Task ScriptReference_LoadsScript()
        {
            HttpResponseMessage response = await Fixture.Host.HttpClient.GetAsync($"api/LoadScriptReference");
            Assert.Equal(HttpStatusCode.OK, response.StatusCode);
            Assert.Equal("TestClass", await response.Content.ReadAsStringAsync());
        }

        [Fact]
        public async Task MissingAssemblies_ShowsHelpfulMessage()
        {
            HttpResponseMessage response = await Fixture.Host.HttpClient.GetAsync($"api/MissingAssemblies");
            var logs = Fixture.Host.GetScriptHostLogMessages().Select(p => p.FormattedMessage).Where(p => p != null).ToArray();
            var hasWarning = logs.Any(p => p.Contains("project.json' should not be used to reference NuGet packages. Try creating a 'function.proj' file instead. Learn more: https://go.microsoft.com/fwlink/?linkid=2091419"));
            Assert.Equal(HttpStatusCode.InternalServerError, response.StatusCode);
            Assert.Equal(true, hasWarning);
        }

        [Fact]
        public async Task ExecutionContext_IsPopulated()
        {
            string functionName = "FunctionExecutionContext";
            HttpResponseMessage response = await Fixture.Host.HttpClient.GetAsync($"api/{functionName}");
            Assert.Equal(HttpStatusCode.OK, response.StatusCode);

            ExecutionContext context = await response.Content.ReadAsAsync<ExecutionContext>();

            Assert.NotNull(context);
            Assert.Equal(functionName, context.FunctionName);
            Assert.Equal(Path.Combine(Fixture.Host.ScriptOptions.RootScriptPath, functionName), context.FunctionDirectory);
        }

        [Fact]
        public async Task SharedAssemblyDependenciesAreLoaded()
        {
            HttpResponseMessage response = await Fixture.Host.HttpClient.GetAsync("api/AssembliesFromSharedLocation");
            Assert.Equal("secondary type value", await response.Content.ReadAsStringAsync());
        }

        [Fact]
        public async Task RandGuidBinding_GeneratesRandomIDs()
        {
            var blobs = await Scenario_RandGuidBinding_GeneratesRandomIDs();

            foreach (var blob in blobs)
            {
                string content = await blob.DownloadTextAsync();
                int blobInt = int.Parse(content.Trim(new char[] { '\uFEFF', '\u200B' }));
                Assert.True(blobInt >= 0 && blobInt <= 3);
            }
        }

        [Fact]
        public async Task HttpTrigger_Post_Dynamic()
        {
            var input = new JObject
            {
                { "name", "Mathew Charles" },
                { "location", "Seattle" }
            };

            HttpRequestMessage request = new HttpRequestMessage
            {
                RequestUri = new Uri(string.Format("http://localhost/api/httptrigger-dynamic")),
                Method = HttpMethod.Post,
                Content = new StringContent(input.ToString())
            };
            request.Headers.Accept.Add(new MediaTypeWithQualityHeaderValue("text/plain"));
            request.Content.Headers.ContentType = new MediaTypeHeaderValue("application/json");

            HttpResponseMessage response = await Fixture.Host.HttpClient.SendAsync(request);
            Assert.Equal(HttpStatusCode.OK, response.StatusCode);

            string body = await response.Content.ReadAsStringAsync();
            Assert.Equal("Name: Mathew Charles, Location: Seattle", body);
        }

        [Fact]
        public async Task HttpTrigger_Model_Binding()
        {
            (JObject req, JObject res) = await MakeModelRequest(Fixture.Host.HttpClient);
            Assert.True(JObject.DeepEquals(req, res), res.ToString());
        }

        [Fact]
        public async Task HttpTrigger_Model_Binding_V2CompatMode()
        {
            // We need a custom host to set this to v2 compat mode.
            using (var host = new TestFunctionHost(@"TestScripts\CSharp", Path.Combine(Path.GetTempPath(), "Functions"),
                configureWebHostServices: webHostServices =>
                {
                    var environment = new TestEnvironment();
                    environment.SetEnvironmentVariable(EnvironmentSettingNames.FunctionsV2CompatibilityModeKey, "true");
                    webHostServices.AddSingleton<IEnvironment>(_ => environment);
                },
                configureScriptHostWebJobsBuilder: webJobsBuilder =>
                {
                    webJobsBuilder.Services.Configure<ScriptJobHostOptions>(o =>
                    {
                        // Only load the functions we care about
                        o.Functions = new[]
                        {
                            "HttpTrigger-Model-v2",
                        };
                    });
                }))
            {

                (JObject req, JObject res) = await MakeModelRequest(host.HttpClient, "-v2");

                // in v2, we expect the response to have a null customEnumerable property.
                req["customEnumerable"] = null;

                Assert.True(JObject.DeepEquals(req, res), res.ToString());
            }
        }

        private static async Task<(JObject requestContent, JObject responseContent)> MakeModelRequest(HttpClient httpClient, string suffix = null)
        {
            var payload = new
            {
                custom = new { customProperty = "value" },
                customEnumerable = new[] { new { customProperty = "value1" }, new { customProperty = "value2" } }
            };

            var jObject = JObject.FromObject(payload);
            var json = jObject.ToString();

            HttpRequestMessage request = new HttpRequestMessage
            {
                RequestUri = new Uri($"http://localhost/api/httptrigger-model{suffix}"),
                Method = HttpMethod.Post,
                Content = new StringContent(json, Encoding.UTF8, "application/json")
            };

            request.Content.Headers.ContentLength = json.Length;

            HttpResponseMessage response = await httpClient.SendAsync(request);
            Assert.Equal(HttpStatusCode.OK, response.StatusCode);

            return (jObject, JObject.Parse(await response.Content.ReadAsStringAsync()));
        }

        [Fact]
        public async Task HttpTriggerToBlob()
        {
            var request = new HttpRequestMessage
            {
                RequestUri = new Uri($"http://localhost/api/HttpTriggerToBlob?Suffix=TestSuffix"),
                Method = HttpMethod.Post,
            };
            request.Headers.Add("Prefix", "TestPrefix");
            request.Headers.Add("Value", "TestValue");

            var id = Guid.NewGuid().ToString();
            var metadata = new JObject()
            {
                { "M1", "AAA" },
                { "M2", "BBB" }
            };
            var input = new JObject()
            {
                { "Id", id },
                { "Value", "TestInput" },
                { "Metadata", metadata }
            };

            string content = input.ToString();
            request.Content = new StringContent(content, Encoding.UTF8, "application/json");
            request.Content.Headers.ContentLength = content.Length;
            request.Headers.Accept.Add(new MediaTypeWithQualityHeaderValue("text/plain"));

            HttpResponseMessage response = await Fixture.Host.HttpClient.SendAsync(request);

            string body = await response.Content.ReadAsStringAsync();
            string expectedValue = $"TestInput{id}TestValue";
            Assert.Equal(expectedValue, body);

            // verify blob was written
            string blobName = $"TestPrefix-{id}-TestSuffix-BBB";
            var outBlob = Fixture.TestOutputContainer.GetBlockBlobReference(blobName);
            string result = await TestHelpers.WaitForBlobAndGetStringAsync(outBlob);
            Assert.Equal(expectedValue, Utility.RemoveUtf8ByteOrderMark(result));
        }

        [Fact(Skip = "Failing due to a change in connection string validation in the WebJobs SDK. Tracking issue: https://github.com/Azure/azure-webjobs-sdk/issues/2415")]
        public async Task FunctionWithIndexingError_ReturnsError()
        {
            FunctionStatus status = await Fixture.Host.GetFunctionStatusAsync("FunctionIndexingError");
            string error = status.Errors.Single();
            Assert.Equal("Microsoft.Azure.WebJobs.Host: Error indexing method 'Functions.FunctionIndexingError'. Microsoft.Azure.WebJobs.Extensions.Storage: Storage account connection string 'setting_does_not_exist' does not exist. Make sure that it is a defined App Setting.", error);
        }

        //[Theory(Skip = "Not yet enabled.")]
        //[InlineData("application/json", "\"Name: Fabio Cavalcante, Location: Seattle\"")]
        //[InlineData("application/xml", "<string xmlns=\"http://schemas.microsoft.com/2003/10/Serialization/\">Name: Fabio Cavalcante, Location: Seattle</string>")]
        //[InlineData("text/plain", "Name: Fabio Cavalcante, Location: Seattle")]
        //public async Task HttpTrigger_GetWithAccept_NegotiatesContent(string accept, string expectedBody)
        //{
        //var input = new JObject
        //{
        //    { "name", "Fabio Cavalcante" },
        //    { "location", "Seattle" }
        //};

        //HttpRequestMessage request = new HttpRequestMessage
        //{
        //    RequestUri = new Uri(string.Format("http://localhost/api/httptrigger-dynamic")),
        //    Method = HttpMethod.Post,
        //    Content = new StringContent(input.ToString())
        //};
        //request.SetConfiguration(Fixture.RequestConfiguration);
        //request.Headers.Accept.Add(new MediaTypeWithQualityHeaderValue(accept));
        //request.Content.Headers.ContentType = new MediaTypeHeaderValue("application/json");

        //Dictionary<string, object> arguments = new Dictionary<string, object>
        //{
        //    { "input", request },
        //    { ScriptConstants.SystemTriggerParameterName, request }
        //};

        //await Fixture.Host.CallAsync("HttpTrigger-Dynamic", arguments);

        //HttpResponseMessage response = (HttpResponseMessage)request.Properties[ScriptConstants.AzureFunctionsHttpResponseKey];
        //Assert.Equal(HttpStatusCode.OK, response.StatusCode);
        //Assert.Equal(accept, response.Content.Headers.ContentType.MediaType);

        //string body = await response.Content.ReadAsStringAsync();
        //Assert.Equal(expectedBody, body);
        //}

        public class TestFixture : EndToEndTestFixture
        {
            private const string ScriptRoot = @"TestScripts\CSharp";

            static TestFixture()
            {
                CreateSharedAssemblies();
            }

            public TestFixture() : base(ScriptRoot, "csharp", RpcWorkerConstants.DotNetLanguageWorkerName)
            {
            }

            private static void CreateSharedAssemblies()
            {
                string sharedAssembliesPath = Path.Combine(ScriptRoot, "SharedAssemblies");

                if (Directory.Exists(sharedAssembliesPath))
                {
                    Directory.Delete(sharedAssembliesPath, true);
                }

                Directory.CreateDirectory(sharedAssembliesPath);

                string secondaryDependencyPath = Path.Combine(sharedAssembliesPath, "SecondaryDependency.dll");

                string primaryReferenceSource = @"
using SecondaryDependency;

namespace PrimaryDependency
{
    public class Primary
    {
        public string GetValue()
        {
            var secondary = new Secondary();
            return secondary.GetSecondaryValue();
        }
    }
}";
                string secondaryReferenceSource = @"
namespace SecondaryDependency
{
    public class Secondary
    {
        public string GetSecondaryValue()
        {
            return ""secondary type value"";
        }
    }
}";
                var secondarySyntaxTree = CSharpSyntaxTree.ParseText(secondaryReferenceSource);
                Compilation secondaryCompilation = CSharpCompilation.Create("SecondaryDependency", new[] { secondarySyntaxTree })
                    .WithReferences(MetadataReference.CreateFromFile(typeof(object).Assembly.Location))
                    .WithOptions(new CSharpCompilationOptions(OutputKind.DynamicallyLinkedLibrary));
                secondaryCompilation.Emit(secondaryDependencyPath);

                var primarySyntaxTree = CSharpSyntaxTree.ParseText(primaryReferenceSource);
                Compilation primaryCompilation = CSharpCompilation.Create("PrimaryDependency", new[] { primarySyntaxTree })
                    .WithOptions(new CSharpCompilationOptions(OutputKind.DynamicallyLinkedLibrary))
                    .WithReferences(MetadataReference.CreateFromFile(secondaryDependencyPath), MetadataReference.CreateFromFile(typeof(object).Assembly.Location));

                primaryCompilation.Emit(Path.Combine(sharedAssembliesPath, "PrimaryDependency.dll"));
            }

            public override void ConfigureScriptHost(IWebJobsBuilder webJobsBuilder)
            {
                base.ConfigureScriptHost(webJobsBuilder);

                webJobsBuilder.AddAzureStorage();
                webJobsBuilder.Services.Configure<ScriptJobHostOptions>(o =>
                {
                    // Only load the functions we care about
                    o.Functions = new[]
                    {
                        "AssembliesFromSharedLocation",
                        "HttpTrigger-Dynamic",
                        "HttpTrigger-Scenarios",
                        "HttpTrigger-Model",
                        "HttpTrigger-Redirect",
                        "HttpTrigger-Routed",
                        "HttpTriggerToBlob",
                        "FunctionExecutionContext",
                        "LoadScriptReference",
                        "ManualTrigger",
                        "MultipleOutputs",
                        "QueueTriggerToBlob",
                        "Scenarios",
                        "FunctionIndexingError",
                        "MissingAssemblies"
                    };
                });

                webJobsBuilder.Services.Configure<FunctionResultAggregatorOptions>(o =>
                {
                    o.BatchSize = 1;
                });
            }
        }

        public class TestInput
        {
            public int Id { get; set; }

            public string Value { get; set; }
        }
    }
}<|MERGE_RESOLUTION|>--- conflicted
+++ resolved
@@ -110,13 +110,10 @@
 
             logs.Single(p => p.EndsWith($"From TraceWriter: {guid1}"));
             logs.Single(p => p.EndsWith($"From ILogger: {guid2}"));
-<<<<<<< HEAD
 
             // Make sure we get a metric logged from both ILogger and TraceWriter
             var key = MetricsEventManager.GetAggregateKey(MetricEventNames.FunctionUserLog, "Scenarios");
             Assert.Equal(2, Fixture.MetricsLogger.LoggedEvents.Where(p => p == key).Count());
-=======
->>>>>>> 497bd199
 
             // Make sure we've gotten a log from the aggregator
             IEnumerable<LogMessage> getAggregatorLogs() => Fixture.Host.GetScriptHostLogMessages().Where(p => p.Category == LogCategories.Aggregator);
