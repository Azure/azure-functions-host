﻿// Copyright (c) .NET Foundation. All rights reserved.
// Licensed under the MIT License. See License.txt in the project root for license information.

using System;
using System.Collections.Generic;
using System.Diagnostics;
using System.IO;
using System.Linq;
using System.Net.Http;
using System.Text;
using System.Threading;
using System.Threading.Tasks;
using System.Xml;
using Microsoft.AspNetCore.Builder;
using Microsoft.AspNetCore.Hosting;
using Microsoft.AspNetCore.TestHost;
using Microsoft.Azure.WebJobs.Host.Executors;
using Microsoft.Azure.WebJobs.Script.ExtensionBundle;
using Microsoft.Azure.WebJobs.Script.Grpc;
using Microsoft.Azure.WebJobs.Script.Models;
using Microsoft.Azure.WebJobs.Script.WebHost;
using Microsoft.Azure.WebJobs.Script.WebHost.DependencyInjection;
using Microsoft.Azure.WebJobs.Script.WebHost.Middleware;
using Microsoft.Azure.WebJobs.Script.WebHost.Models;
using Microsoft.Azure.WebJobs.Script.Workers.Http;
using Microsoft.Azure.WebJobs.Script.Workers.Rpc;
using Microsoft.Extensions.Configuration;
using Microsoft.Extensions.Configuration.EnvironmentVariables;
using Microsoft.Extensions.DependencyInjection;
using Microsoft.Extensions.DependencyInjection.Extensions;
using Microsoft.Extensions.Hosting;
using Microsoft.Extensions.Logging;
using Microsoft.Extensions.Logging.Abstractions;
using Microsoft.Extensions.Options;
using Microsoft.WebJobs.Script.Tests;
using Newtonsoft.Json.Linq;
using IApplicationLifetime = Microsoft.AspNetCore.Hosting.IApplicationLifetime;

namespace Microsoft.Azure.WebJobs.Script.Tests
{
    public class TestFunctionHost : IDisposable
    {
        private readonly ScriptApplicationHostOptions _hostOptions;
        private readonly TestServer _testServer;
        private readonly string _appRoot;
        private readonly TestLoggerProvider _webHostLoggerProvider = new TestLoggerProvider();
        private readonly TestLoggerProvider _scriptHostLoggerProvider = new TestLoggerProvider();
        private readonly WebJobsScriptHostService _hostService;

        private readonly Timer _stillRunningTimer;
        private readonly DateTimeOffset _created = DateTimeOffset.UtcNow;
        private readonly string _createdStack;
        private readonly string _id = Guid.NewGuid().ToString();
        private bool _timerFired = false;
        private bool _isDisposed = false;

        public TestFunctionHost(string scriptPath,
           Action<IServiceCollection> configureWebHostServices = null,
           Action<IWebJobsBuilder> configureScriptHostWebJobsBuilder = null,
           Action<IConfigurationBuilder> configureScriptHostAppConfiguration = null,
           Action<ILoggingBuilder> configureScriptHostLogging = null,
           Action<IServiceCollection> configureScriptHostServices = null)
            : this(scriptPath, Path.Combine(Path.GetTempPath(), @"Functions"), configureWebHostServices, configureScriptHostWebJobsBuilder,
                  configureScriptHostAppConfiguration, configureScriptHostLogging, configureScriptHostServices)
        {
        }

        public TestFunctionHost(string scriptPath, string logPath,
            Action<IServiceCollection> configureWebHostServices = null,
            Action<IWebJobsBuilder> configureScriptHostWebJobsBuilder = null,
            Action<IConfigurationBuilder> configureScriptHostAppConfiguration = null,
            Action<ILoggingBuilder> configureScriptHostLogging = null,
            Action<IServiceCollection> configureScriptHostServices = null)
        {
            _appRoot = scriptPath;

            _hostOptions = new ScriptApplicationHostOptions
            {
                IsSelfHost = true,
                ScriptPath = _appRoot,
                LogPath = logPath,
                SecretsPath = Environment.CurrentDirectory, // not used
                HasParentScope = true
            };

            var builder = new WebHostBuilder()
                .ConfigureLogging(b =>
                {
                    b.AddProvider(_webHostLoggerProvider);
                })
                .ConfigureServices(services =>
                  {
                      services.Replace(new ServiceDescriptor(typeof(ISecretManagerProvider), new TestSecretManagerProvider(new TestSecretManager())));
                      services.Replace(ServiceDescriptor.Singleton<IServiceProviderFactory<IServiceCollection>>(new WebHostServiceProviderFactory()));
                      services.Replace(new ServiceDescriptor(typeof(IOptions<ScriptApplicationHostOptions>), sp =>
                      {
                          _hostOptions.RootServiceProvider = sp;
                          return new OptionsWrapper<ScriptApplicationHostOptions>(_hostOptions);
                      }, ServiceLifetime.Singleton));
                      services.Replace(new ServiceDescriptor(typeof(IOptionsMonitor<ScriptApplicationHostOptions>), sp =>
                      {
                          _hostOptions.RootServiceProvider = sp;
                          return TestHelpers.CreateOptionsMonitor(_hostOptions);
                      }, ServiceLifetime.Singleton));
                      services.Replace(new ServiceDescriptor(typeof(IExtensionBundleManager), new TestExtensionBundleManager()));
                      services.Replace(new ServiceDescriptor(typeof(IFunctionMetadataManager), sp =>
                      {
                          var montior = sp.GetService<IOptionsMonitor<ScriptApplicationHostOptions>>();
                          var scriptManager = sp.GetService<IScriptHostManager>();
                          var loggerFactory = sp.GetService<ILoggerFactory>();

                          return GetMetadataManager(montior, scriptManager, loggerFactory);
                      }, ServiceLifetime.Singleton));

                      // Allows us to configure services as the last step, thereby overriding anything
                      services.AddSingleton(new PostConfigureServices(configureWebHostServices));
                  })
                .ConfigureScriptHostWebJobsBuilder(scriptHostWebJobsBuilder =>
                {
                    scriptHostWebJobsBuilder.AddAzureStorage();
                    configureScriptHostWebJobsBuilder?.Invoke(scriptHostWebJobsBuilder);
                })
                .ConfigureScriptHostAppConfiguration(scriptHostConfigurationBuilder =>
                {
                    scriptHostConfigurationBuilder.AddTestSettings();
                    configureScriptHostAppConfiguration?.Invoke(scriptHostConfigurationBuilder);
                })
                .ConfigureScriptHostLogging(scriptHostLoggingBuilder =>
                {
                    scriptHostLoggingBuilder.AddProvider(_scriptHostLoggerProvider);
                    scriptHostLoggingBuilder.AddFilter<TestLoggerProvider>(_ => true);
                    configureScriptHostLogging?.Invoke(scriptHostLoggingBuilder);
                })
                .ConfigureScriptHostServices(scriptHostServices =>
                {
                    configureScriptHostServices?.Invoke(scriptHostServices);
                })
                .ConfigureAppConfiguration((builderContext, config) =>
                {
                    // replace the default environment source with our own
                    IConfigurationSource envVarsSource = config.Sources.OfType<EnvironmentVariablesConfigurationSource>().FirstOrDefault();
                    if (envVarsSource != null)
                    {
                        config.Sources.Remove(envVarsSource);
                    }

                    config.Add(new ScriptEnvironmentVariablesConfigurationSource());
                    config.AddTestSettings();
                })
                .UseStartup<TestStartup>();

            _testServer = new TestServer(builder) { BaseAddress = new Uri("https://localhost/") };

            HttpClient = _testServer.CreateClient();
            HttpClient.Timeout = TimeSpan.FromMinutes(5);

            var manager = _testServer.Host.Services.GetService<IScriptHostManager>();
            _hostService = manager as WebJobsScriptHostService;

            // Wire up StopApplication calls as they behave in hosted scenarios
            var lifetime = WebHostServices.GetService<IApplicationLifetime>();
            lifetime.ApplicationStopping.Register(async () => await _testServer.Host.StopAsync());

            StartAsync().GetAwaiter().GetResult();

            _stillRunningTimer = new Timer(StillRunningCallback, _testServer, TimeSpan.FromSeconds(30), TimeSpan.FromSeconds(30));

            // store off a bit of the creation stack for easier debugging if this host doesn't shut down.
            var stack = new StackTrace(true).ToString().Split(Environment.NewLine).Take(5);
            _createdStack = string.Join($"{Environment.NewLine}    ", stack);
        }

        public IServiceProvider JobHostServices => _hostService.Services;

        public IServiceProvider WebHostServices => _testServer.Host.Services;

        public ScriptJobHostOptions ScriptOptions => JobHostServices.GetService<IOptions<ScriptJobHostOptions>>().Value;

        public ISecretManager SecretManager => _testServer.Host.Services.GetService<ISecretManagerProvider>().Current;

        public string LogPath => _hostOptions.LogPath;

        public string ScriptPath => _hostOptions.ScriptPath;

        public HttpClient HttpClient { get; private set; }

        public async Task<string> GetMasterKeyAsync()
        {
            HostSecretsInfo secrets = await SecretManager.GetHostSecretsAsync();
            return secrets.MasterKey;
        }

        public async Task<string> GetFunctionSecretAsync(string functionName)
        {
            var secrets = await SecretManager.GetFunctionSecretsAsync(functionName);
            return secrets.First().Value;
        }

        public async Task RestartAsync(CancellationToken cancellationToken)
        {
            await _hostService.RestartHostAsync(cancellationToken);
        }

        private void StillRunningCallback(object state)
        {
            var idProvider = JobHostServices?.GetService<IHostIdProvider>();
            var jobOptions = JobHostServices?.GetService<IOptions<ScriptJobHostOptions>>();

            if (idProvider == null || jobOptions == null)
            {
                return;
            }

            var functions = jobOptions?.Value.Functions ?? new[] { "" };

            string allowList = $"[{string.Join(", ", functions)}]";
            string hostId = idProvider.GetHostIdAsync(CancellationToken.None).Result;

            var ago = (int)(DateTime.UtcNow - _created).TotalSeconds;

            // This helps debugging tests that may not be disposing their hosts.
            StringBuilder sb = new StringBuilder();

            sb.AppendLine($"A host created at '{_created:yyyy-MM-dd HH:mm:ss}' ({ago}s ago) is still running. Details:");
            sb.AppendLine($"  Host id:      {hostId}");
            sb.AppendLine($"  Test host id: {_id}");
            sb.AppendLine($"  ScriptRoot:   {jobOptions.Value.RootScriptPath}");
            sb.AppendLine($"  Allow list:   {allowList}");
            sb.AppendLine($"  The captured stack from this test host's constructor:");
            sb.AppendLine(_createdStack);

            Console.Write(sb.ToString());

            _timerFired = true;
        }

        private Task StartAsync()
        {
            bool exit = false;
            var startTask = Task.Run(async () =>
            {
                bool running = false;
                while (!running && !exit)
                {
                    running = await IsHostStarted();

                    if (!running)
                    {
                        await Task.Delay(50);
                    }
                }
            });

            if (startTask.Wait(TimeSpan.FromMinutes(1)))
            {
                return Task.CompletedTask;
            }
            else
            {
                exit = true;
                throw new Exception("Functions Host timed out trying to start.");
            }
        }

        public void SetNugetPackageSources(params string[] sources)
        {
            WriteNugetPackageSources(_appRoot, sources);
        }

        public static void WriteNugetPackageSources(string appRoot, params string[] sources)
        {
            XmlWriterSettings settings = new XmlWriterSettings();
            settings.Indent = true;

            using (XmlWriter writer = XmlWriter.Create(Path.Combine(appRoot, "nuget.config"), settings))
            {
                writer.WriteStartElement("configuration");
                writer.WriteStartElement("packageSources");
                for (int i = 0; i < sources.Length; i++)
                {
                    writer.WriteStartElement("add");
                    writer.WriteAttributeString("key", $"source{i}");
                    writer.WriteAttributeString("value", sources[i]);
                    writer.WriteEndElement();
                }
                writer.WriteEndElement();
                writer.WriteEndElement();
            }
        }

        /// <summary>
        /// The functions host has two logger providers -- one at the WebHost level and one at the ScriptHost level.
        /// These providers use different LoggerProviders, so it's important to know which one is receiving the logs.
        /// </summary>
        /// <returns>The messages from the ScriptHost LoggerProvider</returns>
        public IList<LogMessage> GetScriptHostLogMessages() => _scriptHostLoggerProvider.GetAllLogMessages();
        public IEnumerable<LogMessage> GetScriptHostLogMessages(string category) => GetScriptHostLogMessages().Where(p => p.Category == category);

        /// <summary>
        /// The functions host has two logger providers -- one at the WebHost level and one at the ScriptHost level.
        /// These providers use different LoggerProviders, so it's important to know which one is receiving the logs.
        /// </summary>
        /// <returns>The messages from the WebHost LoggerProvider</returns>
        public IList<LogMessage> GetWebHostLogMessages() => _webHostLoggerProvider.GetAllLogMessages();

        public string GetLog() => string.Join(Environment.NewLine, GetScriptHostLogMessages().Concat(GetWebHostLogMessages()).OrderBy(m => m.Timestamp));

        public void ClearLogMessages() => _scriptHostLoggerProvider.ClearAllLogMessages();

        public async Task BeginFunctionAsync(string functionName, JToken payload)
        {
            JObject wrappedPayload = new JObject
            {
                { "input", payload.ToString() }
            };

            HostSecretsInfo secrets = await SecretManager.GetHostSecretsAsync();
            string uri = $"admin/functions/{functionName}?code={secrets.MasterKey}";
            HttpRequestMessage request = new HttpRequestMessage(HttpMethod.Post, uri);
            request.Content = new StringContent(wrappedPayload.ToString(), Encoding.UTF8, "application/json");
            HttpResponseMessage response = await HttpClient.SendAsync(request);
            response.EnsureSuccessStatusCode();
        }

        private async Task<HttpResponseMessage> CheckExtensionInstallStatus(Uri jobLocation)
        {
            HttpRequestMessage request = new HttpRequestMessage(HttpMethod.Get, jobLocation);
            return await HttpClient.SendAsync(request);
        }

        public async Task<FunctionStatus> GetFunctionStatusAsync(string functionName)
        {
            HostSecretsInfo secrets = await SecretManager.GetHostSecretsAsync();
            string uri = $"admin/functions/{functionName}/status?code={secrets.MasterKey}";
            HttpResponseMessage response = await HttpClient.GetAsync(uri);
            response.EnsureSuccessStatusCode();
            return await response.Content.ReadAsAsync<FunctionStatus>();
        }

        public async Task<HostStatus> GetHostStatusAsync()
        {
            HostSecretsInfo secrets = await SecretManager.GetHostSecretsAsync();
            string uri = $"admin/host/status?code={secrets.MasterKey}";
            HttpResponseMessage response = await HttpClient.GetAsync(uri);
            response.EnsureSuccessStatusCode();
            return await response.Content.ReadAsAsync<HostStatus>();
        }

        public void Dispose()
        {
            if (!_isDisposed)
            {
                HttpClient.Dispose();
                _testServer.Dispose();

                _stillRunningTimer?.Change(-1, -1);
                _stillRunningTimer?.Dispose();

                if (_timerFired)
                {
                    Console.WriteLine($"The test host with id {_id} is now disposed.");
                }

                _isDisposed = true;
            }
        }

        private async Task<bool> IsHostStarted()
        {
            HostStatus status = await GetHostStatusAsync();
            return status.State == $"{ScriptHostState.Running}" || status.State == $"{ScriptHostState.Error}";
        }

        private class TestStartup
        {
            private Startup _startup;
            private readonly PostConfigureServices _postConfigure;

            public TestStartup(IConfiguration configuration, PostConfigureServices postConfigure)
            {
                _startup = new Startup(configuration);
                _postConfigure = postConfigure;
            }

            public void ConfigureServices(IServiceCollection services)
            {
                _startup.ConfigureServices(services);
                _postConfigure?.ConfigureServices(services);
            }

            public void Configure(IApplicationBuilder app, IApplicationLifetime applicationLifetime, AspNetCore.Hosting.IHostingEnvironment env, ILoggerFactory loggerFactory)
            {
                // This middleware is only added when env.IsLinuxConsumption()
                // It should be a no-op for most tests
                app.UseMiddleware<AppServiceHeaderFixupMiddleware>();

                _startup.Configure(app, applicationLifetime, env, loggerFactory);
            }
        }

        private FunctionMetadataManager GetMetadataManager(IOptionsMonitor<ScriptApplicationHostOptions> optionsMonitor, IScriptHostManager manager, ILoggerFactory factory)
        {
            var workerOptions = new LanguageWorkerOptions
            {
                WorkerConfigs = TestHelpers.GetTestWorkerConfigs()
            };

            var managerServiceProvider = manager as IServiceProvider;

            var metadataProvider = new HostFunctionMetadataProvider(optionsMonitor, NullLogger<HostFunctionMetadataProvider>.Instance, new TestMetricsLogger());
<<<<<<< HEAD
            var metadataProviders = new List<IFunctionMetadataProvider>();
            metadataProviders.Add(metadataProvider);
=======
>>>>>>> 13efaeb0
            var metadataManager = new FunctionMetadataManager(managerServiceProvider.GetService<IOptions<ScriptJobHostOptions>>(), metadataProvider,
                managerServiceProvider.GetService<IOptions<HttpWorkerOptions>>(), manager, factory, new OptionsWrapper<LanguageWorkerOptions>(workerOptions), new FunctionMetadataProviderFactory(optionsMonitor, factory, new TestMetricsLogger()));

            return metadataManager;
        }

        private class TestExtensionBundleManager : IExtensionBundleManager
        {
            public Task<string> GetExtensionBundleBinPathAsync() => Task.FromResult<string>(null);

            public Task<ExtensionBundleDetails> GetExtensionBundleDetails() => Task.FromResult<ExtensionBundleDetails>(null);

            public Task<string> GetExtensionBundlePath(HttpClient httpClient = null) => Task.FromResult<string>(null);

            public Task<string> GetExtensionBundlePath() => Task.FromResult<string>(null);

            public bool IsExtensionBundleConfigured() => false;

            public bool IsLegacyExtensionBundle() => true;

        }

        private class PostConfigureServices
        {
            private readonly Action<IServiceCollection> _postConfigure;

            public PostConfigureServices(Action<IServiceCollection> postConfigure)
            {
                _postConfigure = postConfigure;
            }

            public void ConfigureServices(IServiceCollection services)
            {
                _postConfigure?.Invoke(services);
            }
        }
    }
}<|MERGE_RESOLUTION|>--- conflicted
+++ resolved
@@ -408,11 +408,7 @@
             var managerServiceProvider = manager as IServiceProvider;
 
             var metadataProvider = new HostFunctionMetadataProvider(optionsMonitor, NullLogger<HostFunctionMetadataProvider>.Instance, new TestMetricsLogger());
-<<<<<<< HEAD
-            var metadataProviders = new List<IFunctionMetadataProvider>();
-            metadataProviders.Add(metadataProvider);
-=======
->>>>>>> 13efaeb0
+
             var metadataManager = new FunctionMetadataManager(managerServiceProvider.GetService<IOptions<ScriptJobHostOptions>>(), metadataProvider,
                 managerServiceProvider.GetService<IOptions<HttpWorkerOptions>>(), manager, factory, new OptionsWrapper<LanguageWorkerOptions>(workerOptions), new FunctionMetadataProviderFactory(optionsMonitor, factory, new TestMetricsLogger()));
 
