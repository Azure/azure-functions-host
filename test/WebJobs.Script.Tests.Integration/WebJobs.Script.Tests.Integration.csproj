--- conflicted
+++ resolved
@@ -41,11 +41,6 @@
       <NoWarn>NU1701</NoWarn>
     </PackageReference>
     <PackageReference Include="Microsoft.AspNetCore.TestHost" Version="8.0.1" />
-<<<<<<< HEAD
-    <PackageReference Include="Microsoft.Azure.EventHubs" Version="2.1.0" />
-=======
-    <PackageReference Include="Microsoft.Azure.DocumentDB.Core" Version="2.11.2" />
->>>>>>> 1088f24c
     <PackageReference Include="Microsoft.Azure.Functions.NodeJsWorker" Version="3.10.1" />
     <PackageReference Include="Microsoft.Azure.WebJobs.Extensions.Storage" Version="4.0.5-11874" />
     <PackageReference Include="Microsoft.Azure.Functions.JavaWorker" Version="2.17.0" />
