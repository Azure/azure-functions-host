--- conflicted
+++ resolved
@@ -1,9 +1,4 @@
 <Project Sdk="Microsoft.NET.Sdk.Web">
-<<<<<<< HEAD
-  <Import Project="$(WorkersProps)" />
-=======
-  <Import Project="..\..\build\common.props" />
->>>>>>> e69c425c
   <PropertyGroup>
     <TargetFramework>net8.0</TargetFramework>
     <IsPackable>false</IsPackable>
@@ -24,7 +19,7 @@
     <WarningsAsErrors />
   </PropertyGroup>
 
-  <Import Project="$(TargetsRoot)Workers.props" />
+  <Import Project="$(WorkersProps)" />
 
   <ItemGroup>
     <Compile Remove="ScriptHostEndToEnd\ListenerFailureTests.cs" />
