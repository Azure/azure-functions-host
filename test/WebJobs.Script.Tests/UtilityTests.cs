--- conflicted
+++ resolved
@@ -1,4 +1,4 @@
-﻿// Copyright (c) .NET Foundation. All rights reserved.
+// Copyright (c) .NET Foundation. All rights reserved.
 // Licensed under the MIT License. See License.txt in the project root for license information.
 
 using System;
@@ -13,11 +13,8 @@
 using System.Threading.Tasks;
 using Microsoft.Azure.WebJobs.Logging;
 using Microsoft.Azure.WebJobs.Script.Description;
-<<<<<<< HEAD
 using Microsoft.Azure.WebJobs.Script.Models;
-=======
 using Microsoft.Azure.WebJobs.Script.Workers.Rpc;
->>>>>>> 4f01465e
 using Microsoft.Extensions.Logging;
 using Microsoft.Extensions.Options;
 using Microsoft.WebJobs.Script.Tests;
@@ -808,7 +805,6 @@
         }
 
         [Theory]
-<<<<<<< HEAD
         [InlineData(false, false, FunctionAppContentEditingState.NotAllowed)]
         [InlineData(false, true, FunctionAppContentEditingState.Allowed)]
         [InlineData(true, true, FunctionAppContentEditingState.NotAllowed)]
@@ -834,7 +830,8 @@
             var optionsWrapper = new OptionsWrapper<ScriptApplicationHostOptions>(applicationHostOptions);
 
             Assert.Equal(Utility.GetFunctionAppContentEditingState(environment, optionsWrapper), isFunctionAppContentEditable);
-=======
+
+        [Theory]
         [InlineData(false, true, false)]
         [InlineData(false, false, false)]
         [InlineData(true, false, false)]
@@ -906,7 +903,6 @@
             };
             bool workerShouldIndex = Utility.CanWorkerIndex(new List<RpcWorkerConfig>() { workerConfig }, testEnv);
             Assert.Equal(expected, workerShouldIndex);
->>>>>>> 4f01465e
         }
 
         private static void VerifyLogLevel(IList<LogMessage> allLogs, string msg, LogLevel expectedLevel)
