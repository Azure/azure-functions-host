--- conflicted
+++ resolved
@@ -55,11 +55,7 @@
     <PackageReference Include="Microsoft.NET.Test.Sdk" Version="15.8.0" />
     <PackageReference Include="Moq" Version="4.9.0" />
     <PackageReference Include="StyleCop.Analyzers" Version="1.1.0-beta004" />
-<<<<<<< HEAD
-    <PackageReference Include="Microsoft.Azure.WebJobs.Extensions.Storage" Version="5.0.0" />
-=======
     <PackageReference Include="Microsoft.Azure.WebJobs.Extensions.Storage" Version="4.0.4" />
->>>>>>> 4b6f56cf
     <PackageReference Include="System.IO.Abstractions.TestingHelpers" Version="2.1.0.227">
     </PackageReference>
     <PackageReference Include="xunit" Version="2.4.0" />
