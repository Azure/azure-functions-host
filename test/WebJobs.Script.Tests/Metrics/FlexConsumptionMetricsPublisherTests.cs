--- conflicted
+++ resolved
@@ -438,8 +438,6 @@
         }
 
         [Fact]
-<<<<<<< HEAD
-=======
         public async Task OnPublishMetrics_OutstandingActivityIsPublished()
         {
             CleanupMetricsFiles();
@@ -534,7 +532,6 @@
         }
 
         [Fact]
->>>>>>> 634627a8
         public void OnFunctionCompleted_NoOutstandingInvocations_IgnoresEvent()
         {
             var publisher = CreatePublisher(metricsPublishInterval: TimeSpan.FromHours(1), inStandbyMode: false);
