--- conflicted
+++ resolved
@@ -67,8 +67,6 @@
         }
 
         [Fact]
-<<<<<<< HEAD
-=======
         public async Task ScriptReference_LoadsScript()
         {
             var request = new System.Net.Http.HttpRequestMessage();
@@ -83,7 +81,6 @@
         }
 
         [Fact]
->>>>>>> a2b24182
         public async Task ApiHub()
         {
             await ApiHubTest();
