--- conflicted
+++ resolved
@@ -8,12 +8,8 @@
     ".NETCoreApp,Version=v6.0": {
       "Microsoft.Azure.WebJobs.Script.WebHost/4.34.0": {
         "dependencies": {
-<<<<<<< HEAD
           "Azure.Data.Tables": "12.8.3",
-          "Azure.Identity": "1.11.2",
-=======
           "Azure.Identity": "1.11.4",
->>>>>>> 0eb62c23
           "Azure.Security.KeyVault.Secrets": "4.2.0",
           "Microsoft.ApplicationInsights": "2.22.0",
           "Microsoft.ApplicationInsights.AspNetCore": "2.21.0",
@@ -82,7 +78,6 @@
           }
         }
       },
-<<<<<<< HEAD
       "Azure.Data.Tables/12.8.3": {
         "dependencies": {
           "Azure.Core": "1.38.0",
@@ -95,10 +90,7 @@
           }
         }
       },
-      "Azure.Identity/1.11.2": {
-=======
       "Azure.Identity/1.11.4": {
->>>>>>> 0eb62c23
         "dependencies": {
           "Azure.Core": "1.38.0",
           "Microsoft.Identity.Client": "4.61.3",
@@ -3132,7 +3124,6 @@
       "path": "azure.core/1.38.0",
       "hashPath": "azure.core.1.38.0.nupkg.sha512"
     },
-<<<<<<< HEAD
     "Azure.Data.Tables/12.8.3": {
       "type": "package",
       "serviceable": true,
@@ -3140,10 +3131,7 @@
       "path": "azure.data.tables/12.8.3",
       "hashPath": "azure.data.tables.12.8.3.nupkg.sha512"
     },
-    "Azure.Identity/1.11.2": {
-=======
     "Azure.Identity/1.11.4": {
->>>>>>> 0eb62c23
       "type": "package",
       "serviceable": true,
       "sha512": "sha512-Sf4BoE6Q3jTgFkgBkx7qztYOFELBCo+wQgpYDwal/qJ1unBH73ywPztIJKXBXORRzAeNijsuxhk94h0TIMvfYg==",
