﻿// Copyright (c) .NET Foundation. All rights reserved.
// Licensed under the MIT License. See License.txt in the project root for license information.

using System;
using System.Collections.Generic;
using System.Diagnostics;
using System.IO;
using System.Linq;
using System.Runtime.InteropServices;
using System.Threading;
using System.Threading.Tasks;
using Microsoft.Azure.WebJobs.Logging;
using Microsoft.Azure.WebJobs.Script.Description;
using Microsoft.Azure.WebJobs.Script.Diagnostics;
using Microsoft.Azure.WebJobs.Script.Eventing;
using Microsoft.Azure.WebJobs.Script.Grpc;
using Microsoft.Azure.WebJobs.Script.Grpc.Eventing;
using Microsoft.Azure.WebJobs.Script.Grpc.Messages;
using Microsoft.Azure.WebJobs.Script.Workers;
using Microsoft.Azure.WebJobs.Script.Workers.FunctionDataCache;
using Microsoft.Azure.WebJobs.Script.Workers.Rpc;
using Microsoft.Azure.WebJobs.Script.Workers.SharedMemoryDataTransfer;
using Microsoft.Extensions.Logging;
using Microsoft.Extensions.Logging.Abstractions;
using Microsoft.Extensions.Options;
using Moq;
using Xunit;
using Xunit.Abstractions;

namespace Microsoft.Azure.WebJobs.Script.Tests.Workers.Rpc
{
    public class GrpcWorkerChannelTests : IDisposable
    {
        private static string _expectedLogMsg = "Outbound event subscribe event handler invoked";
        private static string _expectedSystemLogMessage = "Random system log message";
        private static string _expectedLoadMsgPartial = "Sending FunctionLoadRequest for ";

        private readonly Mock<IWorkerProcess> _mockrpcWorkerProcess = new Mock<IWorkerProcess>();
        private readonly string _workerId = "testWorkerId";
        private readonly string _scriptRootPath = "c:\testdir";
        private readonly IScriptEventManager _eventManager = new ScriptEventManager();
        private readonly Mock<IScriptEventManager> _eventManagerMock = new Mock<IScriptEventManager>();
        private readonly TestMetricsLogger _metricsLogger = new TestMetricsLogger();
        private readonly Mock<IWorkerConsoleLogSource> _mockConsoleLogger = new Mock<IWorkerConsoleLogSource>();
        private readonly Mock<FunctionRpc.FunctionRpcBase> _mockFunctionRpcService = new Mock<FunctionRpc.FunctionRpcBase>();
        private readonly TestRpcServer _testRpcServer = new TestRpcServer();
        private readonly ILoggerFactory _loggerFactory = MockNullLoggerFactory.CreateLoggerFactory();
        private readonly TestFunctionRpcService _testFunctionRpcService;
        private readonly TestLogger _logger;
        private readonly IEnumerable<FunctionMetadata> _functions = new List<FunctionMetadata>();
        private readonly RpcWorkerConfig _testWorkerConfig;
        private readonly TestEnvironment _testEnvironment;
        private readonly IOptionsMonitor<ScriptApplicationHostOptions> _hostOptionsMonitor;
        private readonly IMemoryMappedFileAccessor _mapAccessor;
        private readonly ISharedMemoryManager _sharedMemoryManager;
        private readonly IFunctionDataCache _functionDataCache;
        private readonly IOptions<WorkerConcurrencyOptions> _workerConcurrencyOptions;
        private readonly ITestOutputHelper _testOutput;
        private GrpcWorkerChannel _workerChannel;
        private GrpcWorkerChannel _workerChannelwithMockEventManager;

        public GrpcWorkerChannelTests(ITestOutputHelper testOutput)
        {
            _eventManager.AddGrpcChannels(_workerId);
            _testOutput = testOutput;
            _logger = new TestLogger("FunctionDispatcherTests", testOutput);
            _testFunctionRpcService = new TestFunctionRpcService(_eventManager, _workerId, _logger, _expectedLogMsg);
            _testWorkerConfig = TestHelpers.GetTestWorkerConfigs().FirstOrDefault();
            _testWorkerConfig.CountOptions.ProcessStartupTimeout = TimeSpan.FromSeconds(5);
            _testWorkerConfig.CountOptions.InitializationTimeout = TimeSpan.FromSeconds(5);
            _testWorkerConfig.CountOptions.EnvironmentReloadTimeout = TimeSpan.FromSeconds(5);

            _mockrpcWorkerProcess.Setup(m => m.StartProcessAsync()).Returns(Task.CompletedTask);
            _mockrpcWorkerProcess.Setup(m => m.Id).Returns(910);
            _testEnvironment = new TestEnvironment();
            _testEnvironment.SetEnvironmentVariable(FunctionDataCacheConstants.FunctionDataCacheEnabledSettingName, "1");
            _workerConcurrencyOptions = Options.Create(new WorkerConcurrencyOptions());
            _workerConcurrencyOptions.Value.CheckInterval = TimeSpan.FromSeconds(1);

            ILogger<MemoryMappedFileAccessor> mmapAccessorLogger = NullLogger<MemoryMappedFileAccessor>.Instance;
            if (RuntimeInformation.IsOSPlatform(OSPlatform.Windows))
            {
                _mapAccessor = new MemoryMappedFileAccessorWindows(mmapAccessorLogger);
            }
            else
            {
                _mapAccessor = new MemoryMappedFileAccessorUnix(mmapAccessorLogger, _testEnvironment);
            }
            _sharedMemoryManager = new SharedMemoryManager(_loggerFactory, _mapAccessor);
            _functionDataCache = new FunctionDataCache(_sharedMemoryManager, _loggerFactory, _testEnvironment);

            var hostOptions = new ScriptApplicationHostOptions
            {
                IsSelfHost = true,
                ScriptPath = _scriptRootPath,
                LogPath = Environment.CurrentDirectory, // not tested
                SecretsPath = Environment.CurrentDirectory, // not tested
                HasParentScope = true
            };
            _hostOptionsMonitor = TestHelpers.CreateOptionsMonitor(hostOptions);

            _testEnvironment.SetEnvironmentVariable("APPLICATIONINSIGHTS_ENABLE_AGENT", "true");
        }

        private Task CreateDefaultWorkerChannel(bool autoStart = true, IDictionary<string, string> capabilities = null, bool mockEventManager = false)
        {
            if (mockEventManager)
            {
                _eventManagerMock.Setup(proxy => proxy.Publish(It.IsAny<OutboundGrpcEvent>())).Verifiable();
                _workerChannelwithMockEventManager = new GrpcWorkerChannel(
                   _workerId,
                   _eventManagerMock.Object,
                   _testWorkerConfig,
                   _mockrpcWorkerProcess.Object,
                   _logger,
                   _metricsLogger,
                   0,
                   _testEnvironment,
                   _hostOptionsMonitor,
                   _sharedMemoryManager,
                   _functionDataCache,
                   _workerConcurrencyOptions);
            }
            else
            {
                _workerChannel = new GrpcWorkerChannel(
               _workerId,
               _eventManager,
               _testWorkerConfig,
               _mockrpcWorkerProcess.Object,
               _logger,
               _metricsLogger,
               0,
               _testEnvironment,
               _hostOptionsMonitor,
               _sharedMemoryManager,
               _functionDataCache,
               _workerConcurrencyOptions);
            }

            if (autoStart)
            {
                // for most tests, we want things to be responsive to inbound messages
                _testFunctionRpcService.OnMessage(StreamingMessage.ContentOneofCase.WorkerInitRequest,
                    () => _testFunctionRpcService.PublishWorkerInitResponseEvent(capabilities));
                return (_workerChannel ?? _workerChannelwithMockEventManager).StartWorkerProcessAsync(CancellationToken.None);
            }
            else
            {
                return Task.CompletedTask;
            }
        }

        private void ShowOutput(string message)
            => _testOutput?.WriteLine(message);

        private void ShowOutput(IList<LogMessage> messages)
        {
            if (_testOutput is not null && messages is not null)
            {
                foreach (var msg in messages)
                {
                    _testOutput.WriteLine(msg.FormattedMessage);
                }
            }
        }

        public void Dispose()
        {
            _sharedMemoryManager.Dispose();
        }

        [Fact]
        public async Task StartWorkerProcessAsync_ThrowsTaskCanceledException_IfDisposed()
        {
            var initTask = CreateDefaultWorkerChannel();

            _workerChannel.Dispose();
            await Assert.ThrowsAsync<TaskCanceledException>(async () =>
            {
                await initTask;
            });
        }

        [Fact]
        public async Task StartWorkerProcessAsync_Invoked_SetupFunctionBuffers_Verify_ReadyForInvocation()
        {
            await CreateDefaultWorkerChannel();
            _mockrpcWorkerProcess.Verify(m => m.StartProcessAsync(), Times.Once);
            Assert.False(_workerChannel.IsChannelReadyForInvocations());
            _workerChannel.SetupFunctionInvocationBuffers(GetTestFunctionsList("node"));
            Assert.True(_workerChannel.IsChannelReadyForInvocations());
        }

        [Fact]
        public async Task DisposingChannel_NotReadyForInvocation()
        {
            try
            {
                await CreateDefaultWorkerChannel();
                Assert.False(_workerChannel.IsChannelReadyForInvocations());
                _workerChannel.SetupFunctionInvocationBuffers(GetTestFunctionsList("node"));
                Assert.True(_workerChannel.IsChannelReadyForInvocations());
                _workerChannel.Dispose();
                Assert.False(_workerChannel.IsChannelReadyForInvocations());
            }
            finally
            {
                var traces = _logger.GetLogMessages();
                ShowOutput(traces);
            }
        }

        [Fact]
        public void SetupFunctionBuffers_Verify_ReadyForInvocation_Returns_False()
        {
            CreateDefaultWorkerChannel();
            Assert.False(_workerChannel.IsChannelReadyForInvocations());
            _workerChannel.SetupFunctionInvocationBuffers(GetTestFunctionsList("node"));
            Assert.False(_workerChannel.IsChannelReadyForInvocations());
        }

        [Fact]
        public async Task StartWorkerProcessAsync_TimesOut()
        {
            await CreateDefaultWorkerChannel(autoStart: false); // suppress for timeout
            var initTask = _workerChannel.StartWorkerProcessAsync(CancellationToken.None);
            await Assert.ThrowsAsync<TimeoutException>(async () => await initTask);
        }

        [Fact]
        public async Task SendEnvironmentReloadRequest_Generates_ExpectedMetrics()
        {
            await CreateDefaultWorkerChannel();
            _metricsLogger.ClearCollections();
            Task waitForMetricsTask = Task.Factory.StartNew(() =>
            {
                while (!_metricsLogger.EventsBegan.Contains(MetricEventNames.SpecializationEnvironmentReloadRequestResponse))
                {
                }
            });
            Task reloadRequestResponse = _workerChannel.SendFunctionEnvironmentReloadRequest().ContinueWith(t => { });
            await Task.WhenAny(reloadRequestResponse, waitForMetricsTask, Task.Delay(5000));
            Assert.True(_metricsLogger.EventsBegan.Contains(MetricEventNames.SpecializationEnvironmentReloadRequestResponse));
        }

        [Fact]
        public async Task StartWorkerProcessAsync_WorkerProcess_Throws()
        {
            // note: uses custom worker channel
            Mock<IWorkerProcess> mockrpcWorkerProcessThatThrows = new Mock<IWorkerProcess>();
            mockrpcWorkerProcessThatThrows.Setup(m => m.StartProcessAsync()).Throws<FileNotFoundException>();

            _workerChannel = new GrpcWorkerChannel(
               _workerId,
               _eventManager,
               _testWorkerConfig,
               mockrpcWorkerProcessThatThrows.Object,
               _logger,
               _metricsLogger,
               0,
               _testEnvironment,
               _hostOptionsMonitor,
               _sharedMemoryManager,
               _functionDataCache,
               _workerConcurrencyOptions);
            await Assert.ThrowsAsync<FileNotFoundException>(async () => await _workerChannel.StartWorkerProcessAsync(CancellationToken.None));
        }

        [Fact]
        public async Task SendWorkerInitRequest_PublishesOutboundEvent()
        {
            await CreateDefaultWorkerChannel(autoStart: false); // we'll do it manually here
            StartStream startStream = new StartStream()
            {
                WorkerId = _workerId
            };
            StreamingMessage startStreamMessage = new StreamingMessage()
            {
                StartStream = startStream
            };
            GrpcEvent rpcEvent = new GrpcEvent(_workerId, startStreamMessage);
            _testFunctionRpcService.AutoReply(StreamingMessage.ContentOneofCase.WorkerInitRequest);
            _workerChannel.SendWorkerInitRequest(rpcEvent);
            await Task.Delay(500);
            var traces = _logger.GetLogMessages();
            Assert.True(traces.Any(m => string.Equals(m.FormattedMessage, _expectedLogMsg)));
        }

        [Fact]
        public void WorkerInitRequest_Expected()
        {
            CreateDefaultWorkerChannel(autoStart: false); // doesn't actually need to run; just not be null
            WorkerInitRequest initRequest = _workerChannel.GetWorkerInitRequest();
            Assert.NotNull(initRequest.WorkerDirectory);
            Assert.NotNull(initRequest.FunctionAppDirectory);
            Assert.NotNull(initRequest.HostVersion);
            Assert.Equal("testDir", initRequest.WorkerDirectory);
            Assert.Equal(_scriptRootPath, initRequest.FunctionAppDirectory);
            Assert.Equal(ScriptHost.Version, initRequest.HostVersion);
        }

        [Fact]
        public async Task SendWorkerInitRequest_PublishesOutboundEvent_V2Compatable()
        {
            _testEnvironment.SetEnvironmentVariable(EnvironmentSettingNames.FunctionsV2CompatibilityModeKey, "true");
            await CreateDefaultWorkerChannel();
            await Task.Delay(500);
            var traces = _logger.GetLogMessages();
            Assert.True(traces.Any(m => string.Equals(m.FormattedMessage, _expectedLogMsg)));
            Assert.True(traces.Any(m => string.Equals(m.FormattedMessage, "Worker and host running in V2 compatibility mode")));
        }

        [Theory]
        [InlineData(RpcLog.Types.Level.Information, RpcLog.Types.Level.Information)]
        [InlineData(RpcLog.Types.Level.Error, RpcLog.Types.Level.Error)]
        [InlineData(RpcLog.Types.Level.Warning, RpcLog.Types.Level.Warning)]
        [InlineData(RpcLog.Types.Level.Trace, RpcLog.Types.Level.Information)]
        public async Task SendSystemLogMessage_PublishesSystemLogMessage(RpcLog.Types.Level levelToTest, RpcLog.Types.Level expectedLogLevel)
        {
            await CreateDefaultWorkerChannel();
            _testFunctionRpcService.PublishSystemLogEvent(levelToTest);
            await Task.Delay(500);
            var traces = _logger.GetLogMessages();
            Assert.True(traces.Any(m => string.Equals(m.FormattedMessage, _expectedSystemLogMessage) && m.Level.ToString().Equals(expectedLogLevel.ToString())));
        }

        [Fact]
        public async Task SendInvocationRequest_PublishesOutboundEvent()
        {
            await CreateDefaultWorkerChannel();
            ScriptInvocationContext scriptInvocationContext = GetTestScriptInvocationContext(Guid.NewGuid(), null);
            await _workerChannel.SendInvocationRequest(scriptInvocationContext);
            await Task.Delay(500);
            var traces = _logger.GetLogMessages();
            Assert.True(traces.Any(m => string.Equals(m.FormattedMessage, _expectedLogMsg)));
        }

        [Fact]
        public async Task SendInvocationRequest_IsInExecutingInvocation()
        {
            await CreateDefaultWorkerChannel();
            ScriptInvocationContext scriptInvocationContext = GetTestScriptInvocationContext(Guid.NewGuid(), null);
            await _workerChannel.SendInvocationRequest(scriptInvocationContext);
            Assert.True(_workerChannel.IsExecutingInvocation(scriptInvocationContext.ExecutionContext.InvocationId.ToString()));
            Assert.False(_workerChannel.IsExecutingInvocation(Guid.NewGuid().ToString()));
        }

        /// <summary>
        /// Verify that <see cref="ScriptInvocationContext"/> with <see cref="RpcSharedMemory"/> input can be sent.
        /// </summary>
        [Fact]
        public async Task SendInvocationRequest_InputsTransferredOverSharedMemory()
        {
            await CreateSharedMemoryEnabledWorkerChannel();

            // Send invocation which will be using RpcSharedMemory for the inputs
            ScriptInvocationContext scriptInvocationContext = GetTestScriptInvocationContextWithSharedMemoryInputs(Guid.NewGuid(), null);
            await _workerChannel.SendInvocationRequest(scriptInvocationContext);
            await Task.Delay(500);
            var traces = _logger.GetLogMessages();
            Assert.True(traces.Any(m => string.Equals(m.FormattedMessage, _expectedLogMsg)));
        }

        [Fact]
        public async Task Drain_Verify()
        {
            // note: uses custom worker channel
            var resultSource = new TaskCompletionSource<ScriptInvocationResult>();
            Guid invocationId = Guid.NewGuid();
            GrpcWorkerChannel channel = new GrpcWorkerChannel(
               _workerId,
               _eventManager,
               _testWorkerConfig,
               _mockrpcWorkerProcess.Object,
               _logger,
               _metricsLogger,
               0,
               _testEnvironment,
               _hostOptionsMonitor,
               _sharedMemoryManager,
               _functionDataCache,
               _workerConcurrencyOptions);
            channel.SetupFunctionInvocationBuffers(GetTestFunctionsList("node"));
            ScriptInvocationContext scriptInvocationContext = GetTestScriptInvocationContext(invocationId, resultSource);
            await channel.SendInvocationRequest(scriptInvocationContext);
            Task result = channel.DrainInvocationsAsync();
            Assert.NotEqual(result.Status, TaskStatus.RanToCompletion);
            await channel.InvokeResponse(new InvocationResponse
            {
                InvocationId = invocationId.ToString(),
                Result = new StatusResult
                {
                    Status = StatusResult.Types.Status.Success
                },
            });
            await result;
            Assert.Equal(result.Status, TaskStatus.RanToCompletion);
        }

        [Fact]
        public async Task InFlight_Functions_FailedWithException()
        {
            await CreateDefaultWorkerChannel();
            var resultSource = new TaskCompletionSource<ScriptInvocationResult>();
            ScriptInvocationContext scriptInvocationContext = GetTestScriptInvocationContext(Guid.NewGuid(), resultSource);
            await _workerChannel.SendInvocationRequest(scriptInvocationContext);
            Assert.True(_workerChannel.IsExecutingInvocation(scriptInvocationContext.ExecutionContext.InvocationId.ToString()));
            Exception workerException = new Exception("worker failed");
            _workerChannel.TryFailExecutions(workerException);
            Assert.False(_workerChannel.IsExecutingInvocation(scriptInvocationContext.ExecutionContext.InvocationId.ToString()));
            Assert.Equal(TaskStatus.Faulted, resultSource.Task.Status);
            Assert.Equal(workerException, resultSource.Task.Exception.InnerException);
        }

        [Fact]
        public async Task SendLoadRequests_PublishesOutboundEvents()
        {
            await CreateDefaultWorkerChannel();
            _metricsLogger.ClearCollections();
            _workerChannel.SetupFunctionInvocationBuffers(GetTestFunctionsList("node"));
            _workerChannel.SendFunctionLoadRequests(null, TimeSpan.FromMinutes(5));
            await Task.Delay(500);
            var traces = _logger.GetLogMessages();
            var functionLoadLogs = traces.Where(m => string.Equals(m.FormattedMessage, _expectedLogMsg));
            AreExpectedMetricsGenerated();
            Assert.Equal(3, functionLoadLogs.Count()); // one WorkInitRequest, two FunctionLoadRequest
        }

        [Fact]
        public async Task SendLoadRequestCollection_PublishesOutboundEvents()
        {
<<<<<<< HEAD
            await CreateDefaultWorkerChannel(capabilities: new Dictionary<string, string>() { { RpcWorkerConstants.AcceptsListOfFunctionLoadRequests, "true" } });

=======
            StartStream startStream = new StartStream()
            {
                WorkerId = _workerId
            };
            StreamingMessage startStreamMessage = new StreamingMessage()
            {
                StartStream = startStream
            };
            GrpcEvent rpcEvent = new GrpcEvent(_workerId, startStreamMessage);
            _workerChannel.SendWorkerInitRequest(rpcEvent);
            _testFunctionRpcService.PublishWorkerInitResponseEvent(new Dictionary<string, string>() { { RpcWorkerConstants.SupportsLoadResponseCollection, "true" } });
>>>>>>> f25a6783
            _metricsLogger.ClearCollections();
            IEnumerable<FunctionMetadata> functionMetadata = GetTestFunctionsList("node");
            _workerChannel.SetupFunctionInvocationBuffers(functionMetadata);
            _workerChannel.SendFunctionLoadRequests(null, TimeSpan.FromMinutes(5));
            await Task.Delay(500);
            var traces = _logger.GetLogMessages();
            ShowOutput(traces);
            var functionLoadLogs = traces.Where(m => string.Equals(m.FormattedMessage, _expectedLogMsg));
            AreExpectedMetricsGenerated();
            Assert.Equal(2, functionLoadLogs.Count());
            Assert.True(traces.Any(m => string.Equals(m.FormattedMessage, string.Format("Sending FunctionLoadRequestCollection with number of functions:'{0}'", functionMetadata.ToList().Count))));
        }

        [Fact]
        public async Task SendLoadRequests_PublishesOutboundEvents_OrdersDisabled()
        {
            await CreateDefaultWorkerChannel();
            var funcName = "ADisabledFunc";
            var functions = GetTestFunctionsList_WithDisabled("node", funcName);

            // Make sure disabled func is input as first
            Assert.True(functions.First().Name == funcName);

            _workerChannel.SetupFunctionInvocationBuffers(functions);
            _workerChannel.SendFunctionLoadRequests(null, TimeSpan.FromMinutes(5));
            await Task.Delay(500);
            var traces = _logger.GetLogMessages();
            ShowOutput(traces);
            var functionLoadLogs = traces.Where(m => m.FormattedMessage?.Contains(_expectedLoadMsgPartial) ?? false);
            var t = functionLoadLogs.Last<LogMessage>().FormattedMessage;

            // Make sure that disabled func shows up last
            Assert.True(functionLoadLogs.Last<LogMessage>().FormattedMessage.Contains(funcName));
            Assert.False(functionLoadLogs.First<LogMessage>().FormattedMessage.Contains(funcName));
            Assert.Equal(3, functionLoadLogs.Count());
        }

        [Fact]
        public async Task SendLoadRequests_DoesNotTimeout_FunctionTimeoutNotSet()
        {
            await CreateDefaultWorkerChannel();
            var funcName = "ADisabledFunc";
            var functions = GetTestFunctionsList_WithDisabled("node", funcName);
            _workerChannel.SetupFunctionInvocationBuffers(functions);
            _workerChannel.SendFunctionLoadRequests(null, null);
            await Task.Delay(500);
            var traces = _logger.GetLogMessages();
            ShowOutput(traces);
            var errorLogs = traces.Where(m => m.Level == LogLevel.Error);
            Assert.Empty(errorLogs);
        }

        [Fact]
        public async Task SendSendFunctionEnvironmentReloadRequest_PublishesOutboundEvents()
        {
            await CreateDefaultWorkerChannel();
            try
            {
                Environment.SetEnvironmentVariable("TestNull", null);
                Environment.SetEnvironmentVariable("TestEmpty", string.Empty);
                Environment.SetEnvironmentVariable("TestValid", "TestValue");
                _testFunctionRpcService.AutoReply(StreamingMessage.ContentOneofCase.FunctionEnvironmentReloadRequest);
                var pending = _workerChannel.SendFunctionEnvironmentReloadRequest();
                await Task.Delay(500);
                await pending; // this can timeout
            }
            catch
            {
                // show what we got even if we fail
                var tmp = _logger.GetLogMessages();
                ShowOutput(tmp);
                throw;
            }
            var traces = _logger.GetLogMessages();
            ShowOutput(traces);
            var functionLoadLogs = traces.Where(m => string.Equals(m.FormattedMessage, "Sending FunctionEnvironmentReloadRequest to WorkerProcess with Pid: '910'"));
            Assert.Equal(1, functionLoadLogs.Count());
        }

        [Fact]
        public async Task SendSendFunctionEnvironmentReloadRequest_ThrowsTimeout()
        {
            await CreateDefaultWorkerChannel();
            var reloadTask = _workerChannel.SendFunctionEnvironmentReloadRequest();
            await Assert.ThrowsAsync<TimeoutException>(async () => await reloadTask);
        }

        [Fact]
        public void SendFunctionEnvironmentReloadRequest_SanitizedEnvironmentVariables()
        {
            CreateDefaultWorkerChannel();
            var environmentVariables = new Dictionary<string, string>()
            {
                { "TestNull", null },
                { "TestEmpty", string.Empty },
                { "TestValid", "TestValue" }
            };

            FunctionEnvironmentReloadRequest envReloadRequest = _workerChannel.GetFunctionEnvironmentReloadRequest(environmentVariables);
            Assert.False(envReloadRequest.EnvironmentVariables.ContainsKey("TestNull"));
            Assert.False(envReloadRequest.EnvironmentVariables.ContainsKey("TestEmpty"));
            Assert.True(envReloadRequest.EnvironmentVariables.ContainsKey("TestValid"));
            Assert.True(envReloadRequest.EnvironmentVariables["TestValid"] == "TestValue");
            Assert.True(envReloadRequest.EnvironmentVariables.ContainsKey(WorkerConstants.FunctionsWorkerDirectorySettingName));
            Assert.True(envReloadRequest.EnvironmentVariables[WorkerConstants.FunctionsWorkerDirectorySettingName] == "testDir");
        }

        [Fact]
        public void SendFunctionEnvironmentReloadRequest_WithDirectory()
        {
            CreateDefaultWorkerChannel();
            var environmentVariables = new Dictionary<string, string>()
            {
                { "TestValid", "TestValue" }
            };

            FunctionEnvironmentReloadRequest envReloadRequest = _workerChannel.GetFunctionEnvironmentReloadRequest(environmentVariables);
            Assert.True(envReloadRequest.EnvironmentVariables["TestValid"] == "TestValue");
            Assert.True(envReloadRequest.FunctionAppDirectory == _scriptRootPath);
        }

        [Fact]
        public async Task ReceivesInboundEvent_InvocationResponse()
        {
            await CreateDefaultWorkerChannel();
            _testFunctionRpcService.PublishInvocationResponseEvent();
            await Task.Delay(500);
            var traces = _logger.GetLogMessages();
            Assert.True(traces.Any(m => string.Equals(m.FormattedMessage, "InvocationResponse received for invocation id: 'TestInvocationId'")));
        }

        [Fact]
        public async Task ReceivesInboundEvent_FunctionLoadResponse()
        {
            await CreateDefaultWorkerChannel();
            var functionMetadatas = GetTestFunctionsList("node");
            _workerChannel.SetupFunctionInvocationBuffers(functionMetadatas);
            _testFunctionRpcService.OnMessage(StreamingMessage.ContentOneofCase.FunctionLoadRequest,
                () => _testFunctionRpcService.PublishFunctionLoadResponseEvent("TestFunctionId1"));
            _workerChannel.SendFunctionLoadRequests(null, TimeSpan.FromMinutes(5));

            await Task.Delay(500);
            var traces = _logger.GetLogMessages();
            ShowOutput(traces);
            Assert.True(traces.Any(m => string.Equals(m.FormattedMessage, "Setting up FunctionInvocationBuffer for function: 'js1' with functionId: 'TestFunctionId1'")), "FunctionInvocationBuffer TestFunctionId1");
            Assert.True(traces.Any(m => string.Equals(m.FormattedMessage, "Setting up FunctionInvocationBuffer for function: 'js2' with functionId: 'TestFunctionId2'")), "FunctionInvocationBuffer TestFunctionId2");
            Assert.True(traces.Any(m => string.Equals(m.FormattedMessage, "Received FunctionLoadResponse for function: 'js1' with functionId: 'TestFunctionId1'.")), "FunctionLoadResponse TestFunctionId1");
        }

        [Fact]
<<<<<<< HEAD
        public async Task ReceivesInboundEvent_Successful_FunctionMetadataResponse()
=======
        public void ReceivesInboundEvent_Failed_FunctionLoadResponses()
        {
            IDictionary<string, string> capabilities = new Dictionary<string, string>()
            {
                { RpcWorkerConstants.SupportsLoadResponseCollection, "1" }
            };

            StartStream startStream = new StartStream()
            {
                WorkerId = _workerId
            };

            StreamingMessage startStreamMessage = new StreamingMessage()
            {
                StartStream = startStream
            };

            GrpcEvent rpcEvent = new GrpcEvent(_workerId, startStreamMessage);
            _workerChannel.SendWorkerInitRequest(rpcEvent);
            _testFunctionRpcService.PublishWorkerInitResponseEvent(capabilities);

            var functionMetadatas = GetTestFunctionsList("node");
            _workerChannel.SetupFunctionInvocationBuffers(functionMetadatas);
            _workerChannel.SendFunctionLoadRequests(null, TimeSpan.FromMinutes(1));
            _testFunctionRpcService.PublishFunctionLoadResponsesEvent(
                            new List<string>() { "TestFunctionId1", "TestFunctionId2" },
                            new StatusResult() { Status = StatusResult.Types.Status.Failure });
            var traces = _logger.GetLogMessages();
            Assert.True(traces.Any(m => string.Equals(m.FormattedMessage, "Setting up FunctionInvocationBuffer for function: 'js1' with functionId: 'TestFunctionId1'")));
            Assert.True(traces.Any(m => string.Equals(m.FormattedMessage, "Setting up FunctionInvocationBuffer for function: 'js2' with functionId: 'TestFunctionId2'")));
            Assert.True(traces.Any(m => string.Equals(m.FormattedMessage, "Worker failed to load function: 'js1' with function id: 'TestFunctionId1'.")));
            Assert.True(traces.Any(m => string.Equals(m.FormattedMessage, "Worker failed to load function: 'js2' with function id: 'TestFunctionId2'.")));
        }

        [Fact]
        public void ReceivesInboundEvent_FunctionLoadResponses()
        {
            IDictionary<string, string> capabilities = new Dictionary<string, string>()
            {
                { RpcWorkerConstants.SupportsLoadResponseCollection, "1" }
            };

            StartStream startStream = new StartStream()
            {
                WorkerId = _workerId
            };

            StreamingMessage startStreamMessage = new StreamingMessage()
            {
                StartStream = startStream
            };

            GrpcEvent rpcEvent = new GrpcEvent(_workerId, startStreamMessage);
            _workerChannel.SendWorkerInitRequest(rpcEvent);
            _testFunctionRpcService.PublishWorkerInitResponseEvent(capabilities);

            var functionMetadatas = GetTestFunctionsList("node");
            _workerChannel.SetupFunctionInvocationBuffers(functionMetadatas);
            _workerChannel.SendFunctionLoadRequests(null, TimeSpan.FromMinutes(1));
            _testFunctionRpcService.PublishFunctionLoadResponsesEvent(
                            new List<string>() { "TestFunctionId1", "TestFunctionId2" },
                            new StatusResult() { Status = StatusResult.Types.Status.Success });
            var traces = _logger.GetLogMessages();
            Assert.True(traces.Any(m => string.Equals(m.FormattedMessage, "Setting up FunctionInvocationBuffer for function: 'js1' with functionId: 'TestFunctionId1'")));
            Assert.True(traces.Any(m => string.Equals(m.FormattedMessage, "Setting up FunctionInvocationBuffer for function: 'js2' with functionId: 'TestFunctionId2'")));
            Assert.True(traces.Any(m => string.Equals(m.FormattedMessage, string.Format("Received FunctionLoadResponseCollection with number of functions: '{0}'.", functionMetadatas.ToList().Count))));
            Assert.True(traces.Any(m => string.Equals(m.FormattedMessage, "Received FunctionLoadResponse for function: 'js1' with functionId: 'TestFunctionId1'.")));
            Assert.True(traces.Any(m => string.Equals(m.FormattedMessage, "Received FunctionLoadResponse for function: 'js2' with functionId: 'TestFunctionId2'.")));
        }

        [Fact]
        public void ReceivesInboundEvent_Successful_FunctionMetadataResponse()
>>>>>>> f25a6783
        {
            await CreateDefaultWorkerChannel();
            var functionMetadata = GetTestFunctionsList("python");
            var functionId = "id123";
            _testFunctionRpcService.OnMessage(StreamingMessage.ContentOneofCase.FunctionsMetadataRequest,
               () => _testFunctionRpcService.PublishWorkerMetadataResponse(_workerId, functionId, functionMetadata, true));
            var functions = _workerChannel.GetFunctionMetadata();

            await Task.Delay(500);
            var traces = _logger.GetLogMessages();
            ShowOutput(traces);
            Assert.True(traces.Any(m => string.Equals(m.FormattedMessage, $"Received the worker function metadata response from worker {_workerChannel.Id}")));
        }

        [Fact]
        public async Task ReceivesInboundEvent_Successful_FunctionMetadataResponse_UseDefaultMetadataIndexing_True()
        {
            await CreateDefaultWorkerChannel();
            var functionMetadata = GetTestFunctionsList("python");
            var functionId = "id123";
            _testFunctionRpcService.OnMessage(StreamingMessage.ContentOneofCase.FunctionsMetadataRequest,
                () => _testFunctionRpcService.PublishWorkerMetadataResponse(_workerId, functionId, functionMetadata, true, useDefaultMetadataIndexing: true));
            var functions = _workerChannel.GetFunctionMetadata();

            await Task.Delay(500);
            var traces = _logger.GetLogMessages();
            ShowOutput(traces);
            Assert.True(traces.Any(m => string.Equals(m.FormattedMessage, $"Received the worker function metadata response from worker {_workerChannel.Id}")));
        }

        [Fact]
        public async Task ReceivesInboundEvent_Successful_FunctionMetadataResponse_UseDefaultMetadataIndexing_False()
        {
            await CreateDefaultWorkerChannel();
            var functionMetadata = GetTestFunctionsList("python");
            var functionId = "id123";
            _testFunctionRpcService.OnMessage(StreamingMessage.ContentOneofCase.FunctionsMetadataRequest,
                () => _testFunctionRpcService.PublishWorkerMetadataResponse(_workerId, functionId, functionMetadata, true, useDefaultMetadataIndexing: false));
            var functions = _workerChannel.GetFunctionMetadata();

            await Task.Delay(500);
            var traces = _logger.GetLogMessages();
            ShowOutput(traces);
            Assert.True(traces.Any(m => string.Equals(m.FormattedMessage, $"Received the worker function metadata response from worker {_workerChannel.Id}")));
        }

        [Fact]
        public async Task ReceivesInboundEvent_Failed_UseDefaultMetadataIndexing_True_HostIndexing()
        {
            await CreateDefaultWorkerChannel();
            var functionMetadata = GetTestFunctionsList("python");
            var functionId = "id123";
            _testFunctionRpcService.OnMessage(StreamingMessage.ContentOneofCase.FunctionsMetadataRequest,
               () => _testFunctionRpcService.PublishWorkerMetadataResponse(_workerId, functionId, functionMetadata, false, useDefaultMetadataIndexing: true));
            var functions = _workerChannel.GetFunctionMetadata();
            await Task.Delay(500);
            var traces = _logger.GetLogMessages();
            ShowOutput(traces);
            Assert.True(traces.Any(m => string.Equals(m.FormattedMessage, $"Received the worker function metadata response from worker {_workerChannel.Id}")));
        }

        [Fact]
        public async Task ReceivesInboundEvent_Failed_UseDefaultMetadataIndexing_False_WorkerIndexing()
        {
            await CreateDefaultWorkerChannel();
            var functionMetadata = GetTestFunctionsList("python");
            var functionId = "id123";
            _testFunctionRpcService.OnMessage(StreamingMessage.ContentOneofCase.FunctionsMetadataRequest,
               () => _testFunctionRpcService.PublishWorkerMetadataResponse(_workerId, functionId, functionMetadata, false, useDefaultMetadataIndexing: false));
            var functions = _workerChannel.GetFunctionMetadata();
            await Task.Delay(500);
            var traces = _logger.GetLogMessages();
            ShowOutput(traces);
            Assert.True(traces.Any(m => string.Equals(m.FormattedMessage, $"Worker failed to index function {functionId}")));
        }

        [Fact]
        public async Task ReceivesInboundEvent_Failed_FunctionMetadataResponse()
        {
            await CreateDefaultWorkerChannel();
            var functionId = "id123";
            var functionMetadata = GetTestFunctionsList("python");
            _testFunctionRpcService.OnMessage(StreamingMessage.ContentOneofCase.FunctionsMetadataRequest,
               () => _testFunctionRpcService.PublishWorkerMetadataResponse(_workerId, functionId, functionMetadata, false));
            var functions = _workerChannel.GetFunctionMetadata();
            await Task.Delay(500);
            var traces = _logger.GetLogMessages();
            ShowOutput(traces);
            Assert.True(traces.Any(m => string.Equals(m.FormattedMessage, $"Worker failed to index function {functionId}")));
        }

        [Fact]
        public async Task ReceivesInboundEvent_Failed_OverallFunctionMetadataResponse()
        {
            await CreateDefaultWorkerChannel();
            _testFunctionRpcService.OnMessage(StreamingMessage.ContentOneofCase.FunctionsMetadataRequest,
                    () => _testFunctionRpcService.PublishWorkerMetadataResponse("TestFunctionId1", null, null, false, false, false));
            var functions = _workerChannel.GetFunctionMetadata();
            await Task.Delay(500);
            var traces = _logger.GetLogMessages();
            Assert.True(traces.Any(m => string.Equals(m.FormattedMessage, $"Worker failed to index functions")));
        }

        [Fact]
        public void FunctionLoadRequest_IsExpected()
        {
            CreateDefaultWorkerChannel();
            FunctionMetadata metadata = new FunctionMetadata()
            {
                Language = "node",
                Name = "js1"
            };

            metadata.SetFunctionId("TestFunctionId1");

            var functionLoadRequest = _workerChannel.GetFunctionLoadRequest(metadata, null);
            Assert.False(functionLoadRequest.Metadata.IsProxy);
        }

        /// <summary>
        /// Verify that shared memory data transfer is enabled if all required settings are set.
        /// </summary>
        [Fact]
        public async Task SharedMemoryDataTransferSetting_VerifyEnabled()
        {
            await CreateSharedMemoryEnabledWorkerChannel();
            await Task.Delay(500);
            Assert.True(_workerChannel.IsSharedMemoryDataTransferEnabled(), "shared memory should be enabled");
        }

        /// <summary>
        /// Verify that shared memory data transfer is disabled if none of the required settings have been set.
        /// </summary>
        [Fact]
        public void SharedMemoryDataTransferSetting_VerifyDisabled()
        {
            CreateDefaultWorkerChannel();
            Assert.False(_workerChannel.IsSharedMemoryDataTransferEnabled());
        }

        /// <summary>
        /// Verify that shared memory data transfer is disabled if the worker capability is absent.
        /// All other requirements for shared memory data transfer will be enabled.
        /// </summary>
        [Fact]
        public void SharedMemoryDataTransferSetting_VerifyDisabledIfWorkerCapabilityAbsent()
        {
            // Enable shared memory data transfer in the environment
            _testEnvironment.SetEnvironmentVariable(RpcWorkerConstants.FunctionsWorkerSharedMemoryDataTransferEnabledSettingName, "1");
            CreateDefaultWorkerChannel();

            Assert.False(_workerChannel.IsSharedMemoryDataTransferEnabled());
        }

        /// <summary>
        /// Verify that shared memory data transfer is disabled if the environment variable is absent.
        /// All other requirements for shared memory data transfer will be enabled.
        /// </summary>
        [Fact]
        public void SharedMemoryDataTransferSetting_VerifyDisabledIfEnvironmentVariableAbsent()
        {
            CreateSharedMemoryEnabledWorkerChannel(setEnvironmentVariable: false);
            Assert.False(_workerChannel.IsSharedMemoryDataTransferEnabled());
        }

        [Fact]
        public async Task GetLatencies_StartsTimer_WhenDynamicConcurrencyEnabled()
        {
            // note: uses custom worker channel
            RpcWorkerConfig config = new RpcWorkerConfig()
            {
                Description = new RpcWorkerDescription()
                {
                    Language = RpcWorkerConstants.NodeLanguageWorkerName
                }
            };
            _testEnvironment.SetEnvironmentVariable(RpcWorkerConstants.FunctionsWorkerDynamicConcurrencyEnabled, "true");
            GrpcWorkerChannel workerChannel = new GrpcWorkerChannel(
               _workerId,
               _eventManager,
               config,
               _mockrpcWorkerProcess.Object,
               _logger,
               _metricsLogger,
               0,
               _testEnvironment,
               _hostOptionsMonitor,
               _sharedMemoryManager,
               _functionDataCache,
               _workerConcurrencyOptions);

            IEnumerable<TimeSpan> latencyHistory = null;

            // wait 10 seconds
            await TestHelpers.Await(() =>
            {
                latencyHistory = workerChannel.GetLatencies();
                return latencyHistory.Count() > 0;
            }, pollingInterval: 1000, timeout: 10 * 1000);

            // We have non empty latencyHistory so the timer was started
            _testEnvironment.SetEnvironmentVariable(RpcWorkerConstants.FunctionsWorkerDynamicConcurrencyEnabled, null);
        }

        [Fact]
        public async Task GetLatencies_DoesNot_StartTimer_WhenDynamicConcurrencyDisabled()
        {
            // note: uses custom worker channels
            RpcWorkerConfig config = new RpcWorkerConfig()
            {
                Description = new RpcWorkerDescription()
                {
                    Language = RpcWorkerConstants.NodeLanguageWorkerName
                },
            };
            _testEnvironment.SetEnvironmentVariable(RpcWorkerConstants.FunctionsWorkerDynamicConcurrencyEnabled, null);
            GrpcWorkerChannel workerChannel = new GrpcWorkerChannel(
               _workerId,
               _eventManager,
               config,
               _mockrpcWorkerProcess.Object,
               _logger,
               _metricsLogger,
               0,
               _testEnvironment,
               _hostOptionsMonitor,
               _sharedMemoryManager,
               _functionDataCache,
               _workerConcurrencyOptions);

            // wait 10 seconds
            await Task.Delay(10000);

            IEnumerable<TimeSpan> latencyHistory = workerChannel.GetLatencies();

            Assert.Equal(0, latencyHistory.Count());
        }

        [Fact]
        public async Task SendInvocationRequest_ValidateTraceContext()
        {
            await CreateDefaultWorkerChannel(mockEventManager: true);
            ScriptInvocationContext scriptInvocationContext = GetTestScriptInvocationContext(Guid.NewGuid(), null);
            await _workerChannelwithMockEventManager.SendInvocationRequest(scriptInvocationContext);
            if (_testEnvironment.IsApplicationInsightsAgentEnabled())
            {
                _eventManagerMock.Verify(proxy => proxy.Publish(It.Is<OutboundGrpcEvent>(
                    grpcEvent => grpcEvent.Message.InvocationRequest.TraceContext.Attributes.ContainsKey(ScriptConstants.LogPropertyProcessIdKey)
                    && grpcEvent.Message.InvocationRequest.TraceContext.Attributes.ContainsKey(ScriptConstants.LogPropertyHostInstanceIdKey)
                    && grpcEvent.Message.InvocationRequest.TraceContext.Attributes.ContainsKey(LogConstants.CategoryNameKey)
                    && grpcEvent.Message.InvocationRequest.TraceContext.Attributes[LogConstants.CategoryNameKey].Equals("testcat1")
                    && grpcEvent.Message.InvocationRequest.TraceContext.Attributes.Count == 3)));
            }
            else
            {
                _eventManagerMock.Verify(proxy => proxy.Publish(It.Is<OutboundGrpcEvent>(
                    grpcEvent => !grpcEvent.Message.InvocationRequest.TraceContext.Attributes.ContainsKey(ScriptConstants.LogPropertyProcessIdKey)
                    && !grpcEvent.Message.InvocationRequest.TraceContext.Attributes.ContainsKey(ScriptConstants.LogPropertyHostInstanceIdKey)
                    && !grpcEvent.Message.InvocationRequest.TraceContext.Attributes.ContainsKey(LogConstants.CategoryNameKey))));
            }
        }

        [Fact]
        public async Task SendInvocationRequest_ValidateTraceContext_SessionId()
        {
            await CreateDefaultWorkerChannel(mockEventManager: true);
            string sessionId = "sessionId1234";
            Activity activity = new Activity("testActivity");
            activity.AddBaggage(ScriptConstants.LiveLogsSessionAIKey, sessionId);
            activity.Start();
            ScriptInvocationContext scriptInvocationContext = GetTestScriptInvocationContext(Guid.NewGuid(), null);
            await _workerChannelwithMockEventManager.SendInvocationRequest(scriptInvocationContext);
            activity.Stop();
            _eventManagerMock.Verify(p => p.Publish(It.Is<OutboundGrpcEvent>(grpcEvent => ValidateInvocationRequest(grpcEvent, sessionId))));
        }

        private bool ValidateInvocationRequest(OutboundGrpcEvent grpcEvent, string sessionId)
        {
            if (_testEnvironment.IsApplicationInsightsAgentEnabled())
            {
                return grpcEvent.Message.InvocationRequest.TraceContext.Attributes[ScriptConstants.LiveLogsSessionAIKey].Equals(sessionId)
                && grpcEvent.Message.InvocationRequest.TraceContext.Attributes.ContainsKey(LogConstants.CategoryNameKey)
                && grpcEvent.Message.InvocationRequest.TraceContext.Attributes[LogConstants.CategoryNameKey].Equals("testcat1")
                && grpcEvent.Message.InvocationRequest.TraceContext.Attributes.Count == 4;
            }
            else
            {
                return !grpcEvent.Message.InvocationRequest.TraceContext.Attributes.ContainsKey(LogConstants.CategoryNameKey);
            }
        }

        private IEnumerable<FunctionMetadata> GetTestFunctionsList(string runtime)
        {
            var metadata1 = new FunctionMetadata()
            {
                Language = runtime,
                Name = "js1"
            };

            metadata1.SetFunctionId("TestFunctionId1");
            metadata1.Properties.Add(LogConstants.CategoryNameKey, "testcat1");
            metadata1.Properties.Add(ScriptConstants.LogPropertyHostInstanceIdKey, "testhostId1");
            var metadata2 = new FunctionMetadata()
            {
                Language = runtime,
                Name = "js2",
            };

            metadata2.SetFunctionId("TestFunctionId2");
            metadata2.Properties.Add(LogConstants.CategoryNameKey, "testcat2");
            metadata2.Properties.Add(ScriptConstants.LogPropertyHostInstanceIdKey, "testhostId2");
            return new List<FunctionMetadata>()
            {
                metadata1,
                metadata2
            };
        }

        private ScriptInvocationContext GetTestScriptInvocationContext(Guid invocationId, TaskCompletionSource<ScriptInvocationResult> resultSource)
        {
            return new ScriptInvocationContext()
            {
                FunctionMetadata = GetTestFunctionsList("node").FirstOrDefault(),
                ExecutionContext = new ExecutionContext()
                {
                    InvocationId = invocationId,
                    FunctionName = "js1",
                    FunctionAppDirectory = _scriptRootPath,
                    FunctionDirectory = _scriptRootPath
                },
                BindingData = new Dictionary<string, object>(),
                Inputs = new List<(string name, DataType type, object val)>(),
                ResultSource = resultSource
            };
        }

        /// <summary>
        /// The <see cref="ScriptInvocationContext"/> would contain inputs that can be transferred over shared memory.
        /// </summary>
        /// <param name="invocationId">ID of the invocation.</param>
        /// <param name="resultSource">Task result source.</param>
        /// <returns>A test <see cref="ScriptInvocationContext"/></returns>
        private ScriptInvocationContext GetTestScriptInvocationContextWithSharedMemoryInputs(Guid invocationId, TaskCompletionSource<ScriptInvocationResult> resultSource)
        {
            const int inputStringLength = 2 * 1024 * 1024;
            string inputString = TestUtils.GetRandomString(inputStringLength);

            const int inputBytesLength = 2 * 1024 * 1024;
            byte[] inputBytes = TestUtils.GetRandomBytesInArray(inputBytesLength);

            var inputs = new List<(string name, DataType type, object val)>
            {
                ("fooStr", DataType.String, inputString),
                ("fooBytes", DataType.Binary, inputBytes),
            };

            return new ScriptInvocationContext()
            {
                FunctionMetadata = GetTestFunctionsList("node").FirstOrDefault(),
                ExecutionContext = new ExecutionContext()
                {
                    InvocationId = invocationId,
                    FunctionName = "js1",
                    FunctionAppDirectory = _scriptRootPath,
                    FunctionDirectory = _scriptRootPath
                },
                BindingData = new Dictionary<string, object>(),
                Inputs = inputs,
                ResultSource = resultSource
            };
        }

        private IEnumerable<FunctionMetadata> GetTestFunctionsList_WithDisabled(string runtime, string funcName)
        {
            var metadata = new FunctionMetadata()
            {
                Language = runtime,
                Name = funcName
            };

            metadata.SetFunctionId("DisabledFunctionId1");
            metadata.SetIsDisabled(true);

            var disabledList = new List<FunctionMetadata>()
            {
                metadata
            };

            return disabledList.Union(GetTestFunctionsList(runtime));
        }

        private bool AreExpectedMetricsGenerated()
        {
            return _metricsLogger.EventsBegan.Contains(MetricEventNames.FunctionLoadRequestResponse);
        }

        private Task CreateSharedMemoryEnabledWorkerChannel(bool setEnvironmentVariable = true)
        {
            if (setEnvironmentVariable)
            {
                // Enable shared memory data transfer in the environment
                _testEnvironment.SetEnvironmentVariable(RpcWorkerConstants.FunctionsWorkerSharedMemoryDataTransferEnabledSettingName, "1");
            }

            // Enable shared memory data transfer capability in the worker
            IDictionary<string, string> capabilities = new Dictionary<string, string>()
            {
                { RpcWorkerConstants.SharedMemoryDataTransfer, "1" }
            };
            // Send worker init request and enable the capabilities
            return CreateDefaultWorkerChannel(capabilities: capabilities);
        }
    }
}<|MERGE_RESOLUTION|>--- conflicted
+++ resolved
@@ -430,10 +430,8 @@
         [Fact]
         public async Task SendLoadRequestCollection_PublishesOutboundEvents()
         {
-<<<<<<< HEAD
-            await CreateDefaultWorkerChannel(capabilities: new Dictionary<string, string>() { { RpcWorkerConstants.AcceptsListOfFunctionLoadRequests, "true" } });
-
-=======
+            await CreateDefaultWorkerChannel(capabilities: new Dictionary<string, string>() { { RpcWorkerConstants.SupportsLoadResponseCollection, "true" } });
+
             StartStream startStream = new StartStream()
             {
                 WorkerId = _workerId
@@ -445,7 +443,7 @@
             GrpcEvent rpcEvent = new GrpcEvent(_workerId, startStreamMessage);
             _workerChannel.SendWorkerInitRequest(rpcEvent);
             _testFunctionRpcService.PublishWorkerInitResponseEvent(new Dictionary<string, string>() { { RpcWorkerConstants.SupportsLoadResponseCollection, "true" } });
->>>>>>> f25a6783
+
             _metricsLogger.ClearCollections();
             IEnumerable<FunctionMetadata> functionMetadata = GetTestFunctionsList("node");
             _workerChannel.SetupFunctionInvocationBuffers(functionMetadata);
@@ -455,7 +453,7 @@
             ShowOutput(traces);
             var functionLoadLogs = traces.Where(m => string.Equals(m.FormattedMessage, _expectedLogMsg));
             AreExpectedMetricsGenerated();
-            Assert.Equal(2, functionLoadLogs.Count());
+            Assert.Equal(3, functionLoadLogs.Count());
             Assert.True(traces.Any(m => string.Equals(m.FormattedMessage, string.Format("Sending FunctionLoadRequestCollection with number of functions:'{0}'", functionMetadata.ToList().Count))));
         }
 
@@ -590,17 +588,16 @@
             await Task.Delay(500);
             var traces = _logger.GetLogMessages();
             ShowOutput(traces);
+
             Assert.True(traces.Any(m => string.Equals(m.FormattedMessage, "Setting up FunctionInvocationBuffer for function: 'js1' with functionId: 'TestFunctionId1'")), "FunctionInvocationBuffer TestFunctionId1");
             Assert.True(traces.Any(m => string.Equals(m.FormattedMessage, "Setting up FunctionInvocationBuffer for function: 'js2' with functionId: 'TestFunctionId2'")), "FunctionInvocationBuffer TestFunctionId2");
             Assert.True(traces.Any(m => string.Equals(m.FormattedMessage, "Received FunctionLoadResponse for function: 'js1' with functionId: 'TestFunctionId1'.")), "FunctionLoadResponse TestFunctionId1");
         }
 
         [Fact]
-<<<<<<< HEAD
-        public async Task ReceivesInboundEvent_Successful_FunctionMetadataResponse()
-=======
-        public void ReceivesInboundEvent_Failed_FunctionLoadResponses()
-        {
+        public async Task ReceivesInboundEvent_Failed_FunctionLoadResponses()
+        {
+            await CreateDefaultWorkerChannel();
             IDictionary<string, string> capabilities = new Dictionary<string, string>()
             {
                 { RpcWorkerConstants.SupportsLoadResponseCollection, "1" }
@@ -626,16 +623,19 @@
             _testFunctionRpcService.PublishFunctionLoadResponsesEvent(
                             new List<string>() { "TestFunctionId1", "TestFunctionId2" },
                             new StatusResult() { Status = StatusResult.Types.Status.Failure });
-            var traces = _logger.GetLogMessages();
-            Assert.True(traces.Any(m => string.Equals(m.FormattedMessage, "Setting up FunctionInvocationBuffer for function: 'js1' with functionId: 'TestFunctionId1'")));
-            Assert.True(traces.Any(m => string.Equals(m.FormattedMessage, "Setting up FunctionInvocationBuffer for function: 'js2' with functionId: 'TestFunctionId2'")));
-            Assert.True(traces.Any(m => string.Equals(m.FormattedMessage, "Worker failed to load function: 'js1' with function id: 'TestFunctionId1'.")));
-            Assert.True(traces.Any(m => string.Equals(m.FormattedMessage, "Worker failed to load function: 'js2' with function id: 'TestFunctionId2'.")));
-        }
-
-        [Fact]
-        public void ReceivesInboundEvent_FunctionLoadResponses()
-        {
+
+            await Task.Delay(500);
+            var traces = _logger.GetLogMessages();
+            Assert.True(traces.Any(m => string.Equals(m.FormattedMessage, "Setting up FunctionInvocationBuffer for function: 'js1' with functionId: 'TestFunctionId1'")), "setup TestFunctionId1");
+            Assert.True(traces.Any(m => string.Equals(m.FormattedMessage, "Setting up FunctionInvocationBuffer for function: 'js2' with functionId: 'TestFunctionId2'")), "setup TestFunctionId2");
+            Assert.True(traces.Any(m => string.Equals(m.FormattedMessage, "Worker failed to load function: 'js1' with function id: 'TestFunctionId1'.")), "fail TestFunctionId1");
+            Assert.True(traces.Any(m => string.Equals(m.FormattedMessage, "Worker failed to load function: 'js2' with function id: 'TestFunctionId2'.")), "fail TestFunctionId2");
+        }
+
+        [Fact]
+        public async Task ReceivesInboundEvent_FunctionLoadResponses()
+        {
+            await CreateDefaultWorkerChannel();
             IDictionary<string, string> capabilities = new Dictionary<string, string>()
             {
                 { RpcWorkerConstants.SupportsLoadResponseCollection, "1" }
@@ -661,17 +661,18 @@
             _testFunctionRpcService.PublishFunctionLoadResponsesEvent(
                             new List<string>() { "TestFunctionId1", "TestFunctionId2" },
                             new StatusResult() { Status = StatusResult.Types.Status.Success });
-            var traces = _logger.GetLogMessages();
-            Assert.True(traces.Any(m => string.Equals(m.FormattedMessage, "Setting up FunctionInvocationBuffer for function: 'js1' with functionId: 'TestFunctionId1'")));
-            Assert.True(traces.Any(m => string.Equals(m.FormattedMessage, "Setting up FunctionInvocationBuffer for function: 'js2' with functionId: 'TestFunctionId2'")));
-            Assert.True(traces.Any(m => string.Equals(m.FormattedMessage, string.Format("Received FunctionLoadResponseCollection with number of functions: '{0}'.", functionMetadatas.ToList().Count))));
-            Assert.True(traces.Any(m => string.Equals(m.FormattedMessage, "Received FunctionLoadResponse for function: 'js1' with functionId: 'TestFunctionId1'.")));
-            Assert.True(traces.Any(m => string.Equals(m.FormattedMessage, "Received FunctionLoadResponse for function: 'js2' with functionId: 'TestFunctionId2'.")));
-        }
-
-        [Fact]
-        public void ReceivesInboundEvent_Successful_FunctionMetadataResponse()
->>>>>>> f25a6783
+
+            await Task.Delay(500);
+            var traces = _logger.GetLogMessages();
+            Assert.True(traces.Any(m => string.Equals(m.FormattedMessage, "Setting up FunctionInvocationBuffer for function: 'js1' with functionId: 'TestFunctionId1'")), "setup TestFunctionId1");
+            Assert.True(traces.Any(m => string.Equals(m.FormattedMessage, "Setting up FunctionInvocationBuffer for function: 'js2' with functionId: 'TestFunctionId2'")), "setup TestFunctionId2");
+            Assert.True(traces.Any(m => string.Equals(m.FormattedMessage, string.Format("Received FunctionLoadResponseCollection with number of functions: '{0}'.", functionMetadatas.ToList().Count))), "recv FunctionLoadResponseCollection");
+            Assert.True(traces.Any(m => string.Equals(m.FormattedMessage, "Received FunctionLoadResponse for function: 'js1' with functionId: 'TestFunctionId1'.")), "rev TestFunctionId1");
+            Assert.True(traces.Any(m => string.Equals(m.FormattedMessage, "Received FunctionLoadResponse for function: 'js2' with functionId: 'TestFunctionId2'.")), "rev TestFunctionId2");
+        }
+
+        [Fact]
+        public async Task ReceivesInboundEvent_Successful_FunctionMetadataResponse()
         {
             await CreateDefaultWorkerChannel();
             var functionMetadata = GetTestFunctionsList("python");
