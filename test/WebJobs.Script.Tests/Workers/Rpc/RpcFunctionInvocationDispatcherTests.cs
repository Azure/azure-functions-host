--- conflicted
+++ resolved
@@ -510,13 +510,8 @@
             Assert.True(testLogs.Any(m => m.FormattedMessage.Contains("Removing errored webhost language worker channel for runtime")));
         }
 
-<<<<<<< HEAD
         private static RpcFunctionInvocationDispatcher GetTestFunctionDispatcher(int maxProcessCountValue = 1, bool addWebhostChannel = false,
-            Mock<IWebHostRpcWorkerChannelManager> mockwebHostLanguageWorkerChannelManager = null, bool throwOnProcessStartUp = false, string runtime = null, bool workerIndexing = false)
-=======
-        private static RpcFunctionInvocationDispatcher GetTestFunctionDispatcher(int maxProcessCountValue = 1, bool addWebhostChannel = false, Mock<IWebHostRpcWorkerChannelManager> mockwebHostLanguageWorkerChannelManager = null,
-            bool throwOnProcessStartUp = false, TimeSpan? startupIntervals = null)
->>>>>>> 13efaeb0
+            Mock<IWebHostRpcWorkerChannelManager> mockwebHostLanguageWorkerChannelManager = null, bool throwOnProcessStartUp = false, TimeSpan? startupIntervals = null, string runtime = null, bool workerIndexing = false)
         {
             var eventManager = new ScriptEventManager();
             var metricsLogger = new Mock<IMetricsLogger>();
