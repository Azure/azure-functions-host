--- conflicted
+++ resolved
@@ -89,15 +89,9 @@
             var functionMetadataManager = TestFunctionMetadataManager.GetFunctionMetadataManager(new OptionsWrapper<ScriptJobHostOptions>(new ScriptJobHostOptions()), metadataProvider, null, new OptionsWrapper<HttpWorkerOptions>(new HttpWorkerOptions()), loggerFactory, new OptionsWrapper<LanguageWorkerOptions>(TestHelpers.GetTestLanguageWorkerOptions()));
 
             var emptyOptions = new JobHostInternalStorageOptions();
-<<<<<<< HEAD
             var azureBlobStorageProvider = TestHelpers.GetAzureBlobStorageProvider(configurationMock.Object, emptyOptions);
-            var functionsSyncManager = new FunctionsSyncManager(configurationMock.Object, hostIdProviderMock.Object, optionsMonitor, loggerFactory.CreateLogger<FunctionsSyncManager>(), httpClient, secretManagerProviderMock.Object, mockWebHostEnvironment.Object, _mockEnvironment.Object, hostNameProvider, functionMetadataManager, azureBlobStorageProvider);
-            _webFunctionsManager = new WebFunctionsManager(optionsMonitor, loggerFactory, httpClient, secretManagerProviderMock.Object, functionsSyncManager, hostNameProvider, functionMetadataManager);
-=======
-            var azureStorageProvider = TestHelpers.GetAzureStorageProvider(configurationMock.Object, emptyOptions);
-            var functionsSyncManager = new FunctionsSyncManager(configurationMock.Object, hostIdProviderMock.Object, optionsMonitor, loggerFactory.CreateLogger<FunctionsSyncManager>(), httpClientFactory, secretManagerProviderMock.Object, mockWebHostEnvironment.Object, _mockEnvironment.Object, hostNameProvider, functionMetadataManager, azureStorageProvider);
+            var functionsSyncManager = new FunctionsSyncManager(configurationMock.Object, hostIdProviderMock.Object, optionsMonitor, loggerFactory.CreateLogger<FunctionsSyncManager>(), httpClientFactory, secretManagerProviderMock.Object, mockWebHostEnvironment.Object, _mockEnvironment.Object, hostNameProvider, functionMetadataManager, azureBlobStorageProvider);
             _webFunctionsManager = new WebFunctionsManager(optionsMonitor, loggerFactory, httpClientFactory, secretManagerProviderMock.Object, functionsSyncManager, hostNameProvider, functionMetadataManager);
->>>>>>> e03408a0
         }
 
         [Theory]
