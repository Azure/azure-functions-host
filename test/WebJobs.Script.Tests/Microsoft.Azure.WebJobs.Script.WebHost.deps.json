--- conflicted
+++ resolved
@@ -80,13 +80,8 @@
       "Azure.Identity/1.11.0": {
         "dependencies": {
           "Azure.Core": "1.38.0",
-<<<<<<< HEAD
-          "Microsoft.Identity.Client": "4.60.1",
-          "Microsoft.Identity.Client.Extensions.Msal": "4.60.1",
-=======
           "Microsoft.Identity.Client": "4.54.1",
           "Microsoft.Identity.Client.Extensions.Msal": "2.31.0",
->>>>>>> d402e221
           "System.Memory": "4.5.4",
           "System.Security.Cryptography.ProtectedData": "6.0.0",
           "System.Text.Json": "8.0.1",
@@ -1355,11 +1350,7 @@
       "Microsoft.Extensions.Azure/1.7.0": {
         "dependencies": {
           "Azure.Core": "1.38.0",
-<<<<<<< HEAD
-          "Azure.Identity": "1.11.0",
-=======
           "Azure.Identity": "1.10.2",
->>>>>>> d402e221
           "Microsoft.Extensions.Configuration.Abstractions": "8.0.0",
           "Microsoft.Extensions.Configuration.Binder": "8.0.0",
           "Microsoft.Extensions.DependencyInjection.Abstractions": "8.0.0",
@@ -3140,12 +3131,8 @@
       "Microsoft.Azure.WebJobs.Script/4.1033.6": {
         "dependencies": {
           "Azure.Core": "1.38.0",
-<<<<<<< HEAD
-          "Azure.Identity": "1.11.0",
-=======
           "Azure.Identity": "1.10.2",
           "Azure.Monitor.OpenTelemetry.AspNetCore": "1.2.0-beta.2",
->>>>>>> d402e221
           "Azure.Storage.Blobs": "12.13.0",
           "Microsoft.ApplicationInsights": "2.22.0",
           "Microsoft.ApplicationInsights.AspNetCore": "2.22.0",
