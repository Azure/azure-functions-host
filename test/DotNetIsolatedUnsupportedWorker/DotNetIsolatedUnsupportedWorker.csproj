﻿<Project Sdk="Microsoft.NET.Sdk">
  <PropertyGroup>
    <TargetFramework>net6.0</TargetFramework>
    <AzureFunctionsVersion>v4</AzureFunctionsVersion>
    <OutputType>Exe</OutputType>
    <ImplicitUsings>enable</ImplicitUsings>
    <Nullable>enable</Nullable>
    <FunctionsEnableWorkerIndexing>True</FunctionsEnableWorkerIndexing>
  </PropertyGroup>
  <ItemGroup>
<<<<<<< HEAD
    <PackageReference Include="Azure.Core" Version="1.41.0" />
    <PackageReference Include="Microsoft.Azure.Functions.Worker" Version="1.22.0" />
=======
    <PackageReference Include="Microsoft.Azure.Functions.Worker" Version="1.23.0" />
>>>>>>> 1088f24c
    <PackageReference Include="Microsoft.Azure.Functions.Worker.Extensions.Http" Version="3.2.0" />
    <PackageReference Include="Microsoft.Azure.Functions.Worker.Extensions.Http.AspNetCore" Version="1.3.2" />
    <PackageReference Include="Microsoft.Azure.Functions.Worker.Extensions.Storage" Version="6.6.0" />
    <PackageReference Include="Microsoft.Azure.Functions.Worker.Sdk" Version="1.14.0" /> <!-- Do not update. Verifies worker behavior. -->
<<<<<<< HEAD
=======
    <PackageReference Include="Microsoft.Extensions.Azure" Version="1.7.5" />
>>>>>>> 1088f24c
  </ItemGroup>
  <ItemGroup>
    <None Update="host.json">
      <CopyToOutputDirectory>PreserveNewest</CopyToOutputDirectory>
    </None>
    <None Update="local.settings.json">
      <CopyToOutputDirectory>PreserveNewest</CopyToOutputDirectory>
      <CopyToPublishDirectory>Never</CopyToPublishDirectory>
    </None>
  </ItemGroup>
  <ItemGroup>
    <Using Include="System.Threading.ExecutionContext" Alias="ExecutionContext" />
  </ItemGroup>
</Project><|MERGE_RESOLUTION|>--- conflicted
+++ resolved
@@ -8,20 +8,12 @@
     <FunctionsEnableWorkerIndexing>True</FunctionsEnableWorkerIndexing>
   </PropertyGroup>
   <ItemGroup>
-<<<<<<< HEAD
-    <PackageReference Include="Azure.Core" Version="1.41.0" />
-    <PackageReference Include="Microsoft.Azure.Functions.Worker" Version="1.22.0" />
-=======
     <PackageReference Include="Microsoft.Azure.Functions.Worker" Version="1.23.0" />
->>>>>>> 1088f24c
     <PackageReference Include="Microsoft.Azure.Functions.Worker.Extensions.Http" Version="3.2.0" />
     <PackageReference Include="Microsoft.Azure.Functions.Worker.Extensions.Http.AspNetCore" Version="1.3.2" />
     <PackageReference Include="Microsoft.Azure.Functions.Worker.Extensions.Storage" Version="6.6.0" />
     <PackageReference Include="Microsoft.Azure.Functions.Worker.Sdk" Version="1.14.0" /> <!-- Do not update. Verifies worker behavior. -->
-<<<<<<< HEAD
-=======
     <PackageReference Include="Microsoft.Extensions.Azure" Version="1.7.5" />
->>>>>>> 1088f24c
   </ItemGroup>
   <ItemGroup>
     <None Update="host.json">
