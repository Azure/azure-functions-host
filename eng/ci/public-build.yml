# This build is used for public PR and CI builds.

trigger:
  batch: true
  branches:
    include:
    - dev
    - in-proc
    - release/4.*
    - release/in-proc

schedules:
  # Ensure we build nightly to catch any new CVEs and report SDL often.
  - cron: "0 0 * * *"
    displayName: Nightly Build
    branches:
      include:
      - dev
      - in-proc
    always: true
pr:
  branches:
    include:
    - dev
    - in-proc
    - release/4.*
    - release/in-proc

resources:
  repositories:
  - repository: 1es
    type: git
    name: 1ESPipelineTemplates/1ESPipelineTemplates
    ref: refs/tags/release

variables:
  - template: /eng/ci/templates/variables/build.yml@self

extends:
  template: v1/1ES.Unofficial.PipelineTemplate.yml@1es
  parameters:
    pool:
      name: 1es-pool-azfunc-public
      image: 1es-windows-2022
      os: windows

<<<<<<< HEAD
=======
    sdl:
      codeql:
        compiled:
          enabled: true
        runSourceLanguagesInSourceAnalysis: true

    settings:
      # PR's from forks do not have sufficient permissions to set tags.
      skipBuildTagsForGitHubPullRequests: ${{ variables['System.PullRequest.IsFork'] }}

>>>>>>> e69c425c
    stages:
    - stage: Test
      jobs:
      - template: /eng/ci/templates/jobs/initialize-pipeline.yml@self
      - template: /eng/ci/templates/jobs/run-unit-tests.yml@self<|MERGE_RESOLUTION|>--- conflicted
+++ resolved
@@ -44,8 +44,6 @@
       image: 1es-windows-2022
       os: windows
 
-<<<<<<< HEAD
-=======
     sdl:
       codeql:
         compiled:
@@ -56,9 +54,7 @@
       # PR's from forks do not have sufficient permissions to set tags.
       skipBuildTagsForGitHubPullRequests: ${{ variables['System.PullRequest.IsFork'] }}
 
->>>>>>> e69c425c
     stages:
     - stage: Test
       jobs:
-      - template: /eng/ci/templates/jobs/initialize-pipeline.yml@self
       - template: /eng/ci/templates/jobs/run-unit-tests.yml@self