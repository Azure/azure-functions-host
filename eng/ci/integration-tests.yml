trigger: none # ensure this is not ran as a CI build

pr:
  branches:
    include:
    - dev
    - in-proc
    - release/4.*
    - release/in-proc

resources:
  repositories:
  - repository: 1es
    type: git
    name: 1ESPipelineTemplates/1ESPipelineTemplates
    ref: refs/tags/release
  - repository: eng
    type: git
    name: engineering
    ref: refs/tags/release

variables:
  - template: /eng/ci/templates/variables/build.yml@self
  - template: /ci/variables/cfs.yml@eng

extends:
  template: v1/1ES.Unofficial.PipelineTemplate.yml@1es
  parameters:
    pool:
      name: 1es-pool-azfunc
      image: 1es-windows-2022
      os: windows

    stages:
    - stage: Test
      jobs:
<<<<<<< HEAD

=======
      - template: /eng/ci/templates/jobs/initialize-pipeline.yml@self
>>>>>>> e69c425c
      - template: /eng/ci/templates/official/jobs/run-non-e2e-tests.yml@self
      - template: /eng/ci/templates/official/jobs/run-integration-tests.yml@self<|MERGE_RESOLUTION|>--- conflicted
+++ resolved
@@ -34,10 +34,5 @@
     stages:
     - stage: Test
       jobs:
-<<<<<<< HEAD
-
-=======
-      - template: /eng/ci/templates/jobs/initialize-pipeline.yml@self
->>>>>>> e69c425c
       - template: /eng/ci/templates/official/jobs/run-non-e2e-tests.yml@self
       - template: /eng/ci/templates/official/jobs/run-integration-tests.yml@self