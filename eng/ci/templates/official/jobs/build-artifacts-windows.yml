jobs:
- job: BuildArtifactsWindows
  displayName: Build Windows Artifacts

  pool:
    name: 1es-pool-azfunc
    image: 1es-windows-2022 
    os: windows

  variables:
    ${{ if or( eq( variables['Build.Reason'], 'PullRequest' ), and( not( contains( variables['Build.SourceBranch'], 'release/inproc6/4.' ) ), not( contains( variables['Build.SourceBranch'], 'release/inproc8/4.' ) ), not( contains( variables['Build.SourceBranch'], 'release/4.' ) ), not( contains( variables['Build.SourceBranch'], 'release/ExtensionsMetadataGenerator/' ) ) ) ) }}:
        packSuffixSwitchTemp: --version-suffix $(buildNumber)
        emgSuffixSwitchTemp: --version-suffix ci$(buildNumber)
    packSuffixSwitch: $[variables.packSuffixSwitchTemp]
    emgSuffixSwitch: $[variables.emgSuffixSwitchTemp]
    nuget_package_path: $(Build.ArtifactStagingDirectory)/NugetPackages
    log_dir: $(Build.ArtifactStagingDirectory)/log

  templateContext:
    outputParentDirectory: $(Build.ArtifactStagingDirectory)
    outputs:
    - output: pipelineArtifact
      displayName: Publish site extension
      path: $(Build.ArtifactStagingDirectory)/SiteExtension
      artifact: SiteExtension
    - output: pipelineArtifact
      displayName: Publish private site extension
      path: $(Build.ArtifactStagingDirectory)/PrivateSiteExtension
      artifact: PrivateSiteExtension
    - output: pipelineArtifact
      displayName: Publish site extension symbols
      path: $(Build.ArtifactStagingDirectory)/SiteExtensionSymbols
      artifact: Symbols
    - output: pipelineArtifact
      displayName: Publish nuget packages
      path: $(Build.ArtifactStagingDirectory)/NugetPackages
      artifact: NugetPackages
<<<<<<< HEAD
    - output: pipelineArtifact
      displayName: Publish logs
      path: $(log_dir)
      artifact: Windows_Log
      sbomEnabled: false
      condition: always()

  steps:
  - template: /eng/ci/templates/install-dotnet.yml@self
  - template: /eng/ci/templates/steps/build-site-ext.yml@self
=======

  pool:
    name: 1es-pool-azfunc
    image: 1es-windows-2022 
    os: windows

  variables:
    ${{ if or( eq( variables['Build.Reason'], 'PullRequest' ), and(not( contains( variables['Build.SourceBranch'], 'release/in-proc.' ) ), not( contains( variables['Build.SourceBranch'], 'release/4.' ) ), not( contains( variables['Build.SourceBranch'], 'release/ExtensionsMetadataGenerator/' ) ) ) ) }}:
        suffixTemp: $(buildNumber)
        packSuffixSwitchTemp: --version-suffix $(buildNumber)
        emgSuffixSwitchTemp: --version-suffix ci$(buildNumber)
    suffix: $[variables.suffixTemp] # this resolves to an empty string if it is missing
    packSuffixSwitch: $[variables.packSuffixSwitchTemp]
    emgSuffixSwitch: $[variables.emgSuffixSwitchTemp]

  steps:
  - template: /eng/ci/templates/install-dotnet.yml@self

  - task: PowerShell@2
    displayName: Build artifacts
    inputs:
      filePath: build/build-extensions.ps1
      arguments: '-buildNumber "$(buildNumber)" -suffix "$(suffix)"'

  - task: CopyFiles@2
    inputs:
      SourceFolder: out/pub/WebJobs.Script.WebHost
      Contents: '**/*.zip'
      TargetFolder: $(Build.ArtifactStagingDirectory)
>>>>>>> d1067c54

  - task: DotNetCoreCLI@2
    displayName: Build host packages
    inputs:
      command: custom
      custom: pack
      arguments: -p:BuildNumber=$(buildNumber) -c release $(packSuffixSwitch) -o $(nuget_package_path)
      projects: |
        **/WebJobs.Script.csproj
        **/WebJobs.Script.WebHost.csproj
        **/WebJobs.Script.Grpc.csproj

  - task: DotNetCoreCLI@2
    displayName: Build Abstractions and ExtensionsMetadataGenerator
    inputs:
      command: build
      arguments: '-c release'
      projects: |
        **/ExtensionsMetadataGenerator.csproj
        **/WebJobs.Script.Abstractions.csproj

  - template: ci/sign-files.yml@eng
    parameters:
      displayName: Sign Abstractions assemblies
      folderPath: out/bin/WebJobs.Script.Abstractions/release
      pattern: Microsoft.Azure.WebJobs.Script.Abstractions*.dll
      signType: dll

  - task: DotNetCoreCLI@2
    displayName: Pack Abstractions
    inputs:
      command: custom
      custom: pack
      arguments: '--no-build -c release -o $(nuget_package_path)'
      projects: |
        **/WebJobs.Script.Abstractions.csproj

<<<<<<< HEAD
  - task: EsrpCodeSigning@2
    displayName: Sign Abstractions package
    inputs:
      ConnectedServiceName: ESRP Service-internal
      FolderPath: $(nuget_package_path)
      Pattern: Microsoft.Azure.WebJobs.Script.Abstractions*.nupkg
      signConfigType: inlineSignParams
      inlineOperation: |
        [
            {
              "KeyCode": "CP-401405",
              "OperationCode": "NuGetSign",
              "Parameters": {},
              "ToolName": "sign",
              "ToolVersion": "1.0"
            },
            {
              "KeyCode": "CP-401405",
              "OperationCode": "NuGetVerify",
              "Parameters": {},
              "ToolName": "sign",
              "ToolVersion": "1.0"
            }
        ]

  - task: EsrpCodeSigning@2
    displayName: Sign ExtensionsMetadataGenerator assemblies
    inputs:
      ConnectedServiceName: ESRP Service-internal
      FolderPath: out/bin/ExtensionsMetadataGenerator
      Pattern: Microsoft.Azure.WebJobs.Script.ExtensionsMetadataGenerator*.dll
      signConfigType: inlineSignParams
      inlineOperation: |
        [
          {
              "KeyCode" : "CP-233863-SN",
              "OperationCode" : "StrongNameSign",
              "Parameters" : {},
              "ToolName" : "sign",
              "ToolVersion" : "1.0"
          },
          {
              "KeyCode" : "CP-233863-SN",
              "OperationCode" : "StrongNameVerify",
              "Parameters" : {},
              "ToolName" : "sign",
              "ToolVersion" : "1.0"
          },
          {
            "KeyCode": "CP-230012",
            "OperationCode": "SigntoolSign",
            "Parameters": {
              "OpusName": "Microsoft",
              "OpusInfo": "http://www.microsoft.com",
              "FileDigest": "/fd \"SHA256\"",
              "PageHash": "/NPH",
              "TimeStamp": "/tr \"http://rfc3161.gtm.corp.microsoft.com/TSS/HttpTspServer\" /td sha256"
            },
            "ToolName": "sign",
            "ToolVersion": "1.0"
          },
          {
            "KeyCode": "CP-230012",
            "OperationCode": "SigntoolVerify",
            "Parameters": {},
            "ToolName": "sign",
            "ToolVersion": "1.0"
          }
        ]
=======
  - template: ci/sign-files.yml@eng
    parameters:
      displayName: Sign ExtensionsMetadataGenerator assemblies
      folderPath: out/bin/ExtensionsMetadataGenerator
      pattern: Microsoft.Azure.WebJobs.Script.ExtensionsMetadataGenerator*.dll
      signType: dll-strong-name
>>>>>>> d1067c54

  - task: DotNetCoreCLI@2
    displayName: Pack ExtensionsMetadataGenerator
    inputs:
      command: custom
      custom: pack
      arguments: '--no-build -c release $(emgSuffixSwitch) -o $(nuget_package_path)'
      projects: |
        **/ExtensionsMetadataGenerator.csproj

<<<<<<< HEAD
  - task: EsrpCodeSigning@2
    displayName: Sign ExtensionsMetadataGenerator package
    inputs:
      ConnectedServiceName: ESRP Service-internal
      FolderPath: $(nuget_package_path)
      Pattern: Microsoft.Azure.WebJobs.Script.ExtensionsMetadataGenerator*.nupkg
      signConfigType: inlineSignParams
      inlineOperation: |
        [
            {
              "KeyCode": "CP-401405",
              "OperationCode": "NuGetSign",
              "Parameters": {},
              "ToolName": "sign",
              "ToolVersion": "1.0"
            },
            {
              "KeyCode": "CP-401405",
              "OperationCode": "NuGetVerify",
              "Parameters": {},
              "ToolName": "sign",
              "ToolVersion": "1.0"
            }
        ]
=======
  - template: ci/sign-files.yml@eng
    parameters:
      displayName: Sign NugetPackages
      folderPath: out/pkg/release
      pattern: '*.nupkg'
      signType: nuget
>>>>>>> d1067c54

  - task: DeleteFiles@1
    displayName: Delete CodeSignSummary files
    inputs:
      contents: '**/CodeSignSummary-*.md'

  - task: DeleteFiles@1
    displayName: Delete CodeSignSummary files
    inputs:
      contents: '$(nuget_package_path)/**/CodeSignSummary-*.md'<|MERGE_RESOLUTION|>--- conflicted
+++ resolved
@@ -8,7 +8,7 @@
     os: windows
 
   variables:
-    ${{ if or( eq( variables['Build.Reason'], 'PullRequest' ), and( not( contains( variables['Build.SourceBranch'], 'release/inproc6/4.' ) ), not( contains( variables['Build.SourceBranch'], 'release/inproc8/4.' ) ), not( contains( variables['Build.SourceBranch'], 'release/4.' ) ), not( contains( variables['Build.SourceBranch'], 'release/ExtensionsMetadataGenerator/' ) ) ) ) }}:
+    ${{ if or( eq( variables['Build.Reason'], 'PullRequest' ), and(not( contains( variables['Build.SourceBranch'], 'release/in-proc.' ) ), not( contains( variables['Build.SourceBranch'], 'release/4.' ) ), not( contains( variables['Build.SourceBranch'], 'release/ExtensionsMetadataGenerator/' ) ) ) ) }}:
         packSuffixSwitchTemp: --version-suffix $(buildNumber)
         emgSuffixSwitchTemp: --version-suffix ci$(buildNumber)
     packSuffixSwitch: $[variables.packSuffixSwitchTemp]
@@ -35,7 +35,6 @@
       displayName: Publish nuget packages
       path: $(Build.ArtifactStagingDirectory)/NugetPackages
       artifact: NugetPackages
-<<<<<<< HEAD
     - output: pipelineArtifact
       displayName: Publish logs
       path: $(log_dir)
@@ -46,37 +45,6 @@
   steps:
   - template: /eng/ci/templates/install-dotnet.yml@self
   - template: /eng/ci/templates/steps/build-site-ext.yml@self
-=======
-
-  pool:
-    name: 1es-pool-azfunc
-    image: 1es-windows-2022 
-    os: windows
-
-  variables:
-    ${{ if or( eq( variables['Build.Reason'], 'PullRequest' ), and(not( contains( variables['Build.SourceBranch'], 'release/in-proc.' ) ), not( contains( variables['Build.SourceBranch'], 'release/4.' ) ), not( contains( variables['Build.SourceBranch'], 'release/ExtensionsMetadataGenerator/' ) ) ) ) }}:
-        suffixTemp: $(buildNumber)
-        packSuffixSwitchTemp: --version-suffix $(buildNumber)
-        emgSuffixSwitchTemp: --version-suffix ci$(buildNumber)
-    suffix: $[variables.suffixTemp] # this resolves to an empty string if it is missing
-    packSuffixSwitch: $[variables.packSuffixSwitchTemp]
-    emgSuffixSwitch: $[variables.emgSuffixSwitchTemp]
-
-  steps:
-  - template: /eng/ci/templates/install-dotnet.yml@self
-
-  - task: PowerShell@2
-    displayName: Build artifacts
-    inputs:
-      filePath: build/build-extensions.ps1
-      arguments: '-buildNumber "$(buildNumber)" -suffix "$(suffix)"'
-
-  - task: CopyFiles@2
-    inputs:
-      SourceFolder: out/pub/WebJobs.Script.WebHost
-      Contents: '**/*.zip'
-      TargetFolder: $(Build.ArtifactStagingDirectory)
->>>>>>> d1067c54
 
   - task: DotNetCoreCLI@2
     displayName: Build host packages
@@ -114,84 +82,12 @@
       projects: |
         **/WebJobs.Script.Abstractions.csproj
 
-<<<<<<< HEAD
-  - task: EsrpCodeSigning@2
-    displayName: Sign Abstractions package
-    inputs:
-      ConnectedServiceName: ESRP Service-internal
-      FolderPath: $(nuget_package_path)
-      Pattern: Microsoft.Azure.WebJobs.Script.Abstractions*.nupkg
-      signConfigType: inlineSignParams
-      inlineOperation: |
-        [
-            {
-              "KeyCode": "CP-401405",
-              "OperationCode": "NuGetSign",
-              "Parameters": {},
-              "ToolName": "sign",
-              "ToolVersion": "1.0"
-            },
-            {
-              "KeyCode": "CP-401405",
-              "OperationCode": "NuGetVerify",
-              "Parameters": {},
-              "ToolName": "sign",
-              "ToolVersion": "1.0"
-            }
-        ]
-
-  - task: EsrpCodeSigning@2
-    displayName: Sign ExtensionsMetadataGenerator assemblies
-    inputs:
-      ConnectedServiceName: ESRP Service-internal
-      FolderPath: out/bin/ExtensionsMetadataGenerator
-      Pattern: Microsoft.Azure.WebJobs.Script.ExtensionsMetadataGenerator*.dll
-      signConfigType: inlineSignParams
-      inlineOperation: |
-        [
-          {
-              "KeyCode" : "CP-233863-SN",
-              "OperationCode" : "StrongNameSign",
-              "Parameters" : {},
-              "ToolName" : "sign",
-              "ToolVersion" : "1.0"
-          },
-          {
-              "KeyCode" : "CP-233863-SN",
-              "OperationCode" : "StrongNameVerify",
-              "Parameters" : {},
-              "ToolName" : "sign",
-              "ToolVersion" : "1.0"
-          },
-          {
-            "KeyCode": "CP-230012",
-            "OperationCode": "SigntoolSign",
-            "Parameters": {
-              "OpusName": "Microsoft",
-              "OpusInfo": "http://www.microsoft.com",
-              "FileDigest": "/fd \"SHA256\"",
-              "PageHash": "/NPH",
-              "TimeStamp": "/tr \"http://rfc3161.gtm.corp.microsoft.com/TSS/HttpTspServer\" /td sha256"
-            },
-            "ToolName": "sign",
-            "ToolVersion": "1.0"
-          },
-          {
-            "KeyCode": "CP-230012",
-            "OperationCode": "SigntoolVerify",
-            "Parameters": {},
-            "ToolName": "sign",
-            "ToolVersion": "1.0"
-          }
-        ]
-=======
   - template: ci/sign-files.yml@eng
     parameters:
       displayName: Sign ExtensionsMetadataGenerator assemblies
       folderPath: out/bin/ExtensionsMetadataGenerator
       pattern: Microsoft.Azure.WebJobs.Script.ExtensionsMetadataGenerator*.dll
       signType: dll-strong-name
->>>>>>> d1067c54
 
   - task: DotNetCoreCLI@2
     displayName: Pack ExtensionsMetadataGenerator
@@ -202,39 +98,12 @@
       projects: |
         **/ExtensionsMetadataGenerator.csproj
 
-<<<<<<< HEAD
-  - task: EsrpCodeSigning@2
-    displayName: Sign ExtensionsMetadataGenerator package
-    inputs:
-      ConnectedServiceName: ESRP Service-internal
-      FolderPath: $(nuget_package_path)
-      Pattern: Microsoft.Azure.WebJobs.Script.ExtensionsMetadataGenerator*.nupkg
-      signConfigType: inlineSignParams
-      inlineOperation: |
-        [
-            {
-              "KeyCode": "CP-401405",
-              "OperationCode": "NuGetSign",
-              "Parameters": {},
-              "ToolName": "sign",
-              "ToolVersion": "1.0"
-            },
-            {
-              "KeyCode": "CP-401405",
-              "OperationCode": "NuGetVerify",
-              "Parameters": {},
-              "ToolName": "sign",
-              "ToolVersion": "1.0"
-            }
-        ]
-=======
   - template: ci/sign-files.yml@eng
     parameters:
       displayName: Sign NugetPackages
       folderPath: out/pkg/release
       pattern: '*.nupkg'
       signType: nuget
->>>>>>> d1067c54
 
   - task: DeleteFiles@1
     displayName: Delete CodeSignSummary files
