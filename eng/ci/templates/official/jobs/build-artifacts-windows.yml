jobs:
- job: BuildArtifactsWindows
  displayName: Build Windows Artifacts

  pool:
    name: 1es-pool-azfunc
    image: 1es-windows-2022 
    os: windows

  variables:
<<<<<<< HEAD
=======
    ${{ if or( eq( variables['Build.Reason'], 'PullRequest' ), and(not( contains( variables['Build.SourceBranch'], 'release/in-proc' ) ), not( contains( variables['Build.SourceBranch'], 'release/4.' ) ), not( contains( variables['Build.SourceBranch'], 'release/ExtensionsMetadataGenerator/' ) ) ) ) }}:
        packSuffixSwitchTemp: --version-suffix $(buildNumber)
        emgSuffixSwitchTemp: --version-suffix ci$(buildNumber)
    packSuffixSwitch: $[variables.packSuffixSwitchTemp]
    emgSuffixSwitch: $[variables.emgSuffixSwitchTemp]
>>>>>>> e69c425c
    nuget_package_path: $(Build.ArtifactStagingDirectory)/NugetPackages
    log_dir: $(Build.ArtifactStagingDirectory)/log

  templateContext:
    outputParentDirectory: $(Build.ArtifactStagingDirectory)
    outputs:
    - output: pipelineArtifact
      displayName: Publish site extension
      path: $(Build.ArtifactStagingDirectory)/SiteExtension
      artifact: SiteExtension
    - output: pipelineArtifact
      displayName: Publish private site extension
      path: $(Build.ArtifactStagingDirectory)/PrivateSiteExtension
      artifact: PrivateSiteExtension
    - output: pipelineArtifact
      displayName: Publish site extension symbols
      path: $(Build.ArtifactStagingDirectory)/SiteExtensionSymbols
      artifact: Symbols
    - output: pipelineArtifact
      displayName: Publish nuget packages
      path: $(Build.ArtifactStagingDirectory)/NugetPackages
      artifact: NugetPackages
    - output: pipelineArtifact
      displayName: Publish logs
      path: $(log_dir)
      artifact: Windows_Log
      sbomEnabled: false
      condition: always()

  steps:
  - template: /eng/ci/templates/install-dotnet.yml@self
  - template: /eng/ci/templates/steps/build-site-ext.yml@self

  - task: DotNetCoreCLI@2
    displayName: Build host packages
    inputs:
      command: custom
      custom: pack
      arguments: -c release -o $(nuget_package_path)
      projects: |
        **/WebJobs.Script.csproj
        **/WebJobs.Script.WebHost.csproj
        **/WebJobs.Script.Grpc.csproj

  - task: DotNetCoreCLI@2
    displayName: Build Abstractions and ExtensionsMetadataGenerator
    inputs:
      command: build
      arguments: '-c release'
      projects: |
        **/ExtensionsMetadataGenerator.csproj
        **/WebJobs.Script.Abstractions.csproj

  - template: ci/sign-files.yml@eng
    parameters:
      displayName: Sign Abstractions assemblies
      folderPath: out/bin/WebJobs.Script.Abstractions/release
      pattern: Microsoft.Azure.WebJobs.Script.Abstractions*.dll
      signType: dll

  - task: DotNetCoreCLI@2
    displayName: Pack Abstractions
    inputs:
      command: custom
      custom: pack
      arguments: '--no-build -c release -o $(nuget_package_path)'
      projects: |
        **/WebJobs.Script.Abstractions.csproj

<<<<<<< HEAD
  - task: EsrpCodeSigning@2
    displayName: Sign Abstractions package
    inputs:
      ConnectedServiceName: ESRP Service-internal
      FolderPath: $(nuget_package_path)
      Pattern: Microsoft.Azure.WebJobs.Script.Abstractions*.nupkg
      signConfigType: inlineSignParams
      inlineOperation: |
        [
            {
              "KeyCode": "CP-401405",
              "OperationCode": "NuGetSign",
              "Parameters": {},
              "ToolName": "sign",
              "ToolVersion": "1.0"
            },
            {
              "KeyCode": "CP-401405",
              "OperationCode": "NuGetVerify",
              "Parameters": {},
              "ToolName": "sign",
              "ToolVersion": "1.0"
            }
        ]

  - task: EsrpCodeSigning@2
    displayName: Sign ExtensionsMetadataGenerator assemblies
    inputs:
      ConnectedServiceName: ESRP Service-internal
      FolderPath: out/bin/ExtensionsMetadataGenerator
      Pattern: Microsoft.Azure.WebJobs.Script.ExtensionsMetadataGenerator*.dll
      signConfigType: inlineSignParams
      inlineOperation: |
        [
          {
            "KeyCode": "CP-230012",
            "OperationCode": "SigntoolSign",
            "Parameters": {
              "OpusName": "Microsoft",
              "OpusInfo": "http://www.microsoft.com",
              "FileDigest": "/fd \"SHA256\"",
              "PageHash": "/NPH",
              "TimeStamp": "/tr \"http://rfc3161.gtm.corp.microsoft.com/TSS/HttpTspServer\" /td sha256"
            },
            "ToolName": "sign",
            "ToolVersion": "1.0"
          },
          {
            "KeyCode": "CP-230012",
            "OperationCode": "SigntoolVerify",
            "Parameters": {},
            "ToolName": "sign",
            "ToolVersion": "1.0"
          }
        ]

  - task: DeleteFiles@1
    displayName: Delete CodeSignSummary files
    inputs:
      contents: '**/CodeSignSummary-*.md'
=======
  - template: ci/sign-files.yml@eng
    parameters:
      displayName: Sign ExtensionsMetadataGenerator assemblies
      folderPath: out/bin/ExtensionsMetadataGenerator
      pattern: Microsoft.Azure.WebJobs.Script.ExtensionsMetadataGenerator*.dll
      signType: dll-strong-name
>>>>>>> e69c425c

  - task: DotNetCoreCLI@2
    displayName: Pack ExtensionsMetadataGenerator
    inputs:
      command: custom
      custom: pack
      arguments: '--no-build -c release -o $(nuget_package_path)'
      projects: |
        **/ExtensionsMetadataGenerator.csproj

  - template: ci/sign-files.yml@eng
    parameters:
      displayName: Sign NugetPackages
      folderPath: $(nuget_package_path)
      pattern: '*.nupkg'
      signType: nuget

  - task: DeleteFiles@1
    displayName: Delete CodeSignSummary files
    inputs:
      contents: '**/CodeSignSummary-*.md'

  - task: DeleteFiles@1
    displayName: Delete CodeSignSummary files
    inputs:
      contents: '$(nuget_package_path)/**/CodeSignSummary-*.md'<|MERGE_RESOLUTION|>--- conflicted
+++ resolved
@@ -8,14 +8,6 @@
     os: windows
 
   variables:
-<<<<<<< HEAD
-=======
-    ${{ if or( eq( variables['Build.Reason'], 'PullRequest' ), and(not( contains( variables['Build.SourceBranch'], 'release/in-proc' ) ), not( contains( variables['Build.SourceBranch'], 'release/4.' ) ), not( contains( variables['Build.SourceBranch'], 'release/ExtensionsMetadataGenerator/' ) ) ) ) }}:
-        packSuffixSwitchTemp: --version-suffix $(buildNumber)
-        emgSuffixSwitchTemp: --version-suffix ci$(buildNumber)
-    packSuffixSwitch: $[variables.packSuffixSwitchTemp]
-    emgSuffixSwitch: $[variables.emgSuffixSwitchTemp]
->>>>>>> e69c425c
     nuget_package_path: $(Build.ArtifactStagingDirectory)/NugetPackages
     log_dir: $(Build.ArtifactStagingDirectory)/log
 
@@ -85,75 +77,12 @@
       projects: |
         **/WebJobs.Script.Abstractions.csproj
 
-<<<<<<< HEAD
-  - task: EsrpCodeSigning@2
-    displayName: Sign Abstractions package
-    inputs:
-      ConnectedServiceName: ESRP Service-internal
-      FolderPath: $(nuget_package_path)
-      Pattern: Microsoft.Azure.WebJobs.Script.Abstractions*.nupkg
-      signConfigType: inlineSignParams
-      inlineOperation: |
-        [
-            {
-              "KeyCode": "CP-401405",
-              "OperationCode": "NuGetSign",
-              "Parameters": {},
-              "ToolName": "sign",
-              "ToolVersion": "1.0"
-            },
-            {
-              "KeyCode": "CP-401405",
-              "OperationCode": "NuGetVerify",
-              "Parameters": {},
-              "ToolName": "sign",
-              "ToolVersion": "1.0"
-            }
-        ]
-
-  - task: EsrpCodeSigning@2
-    displayName: Sign ExtensionsMetadataGenerator assemblies
-    inputs:
-      ConnectedServiceName: ESRP Service-internal
-      FolderPath: out/bin/ExtensionsMetadataGenerator
-      Pattern: Microsoft.Azure.WebJobs.Script.ExtensionsMetadataGenerator*.dll
-      signConfigType: inlineSignParams
-      inlineOperation: |
-        [
-          {
-            "KeyCode": "CP-230012",
-            "OperationCode": "SigntoolSign",
-            "Parameters": {
-              "OpusName": "Microsoft",
-              "OpusInfo": "http://www.microsoft.com",
-              "FileDigest": "/fd \"SHA256\"",
-              "PageHash": "/NPH",
-              "TimeStamp": "/tr \"http://rfc3161.gtm.corp.microsoft.com/TSS/HttpTspServer\" /td sha256"
-            },
-            "ToolName": "sign",
-            "ToolVersion": "1.0"
-          },
-          {
-            "KeyCode": "CP-230012",
-            "OperationCode": "SigntoolVerify",
-            "Parameters": {},
-            "ToolName": "sign",
-            "ToolVersion": "1.0"
-          }
-        ]
-
-  - task: DeleteFiles@1
-    displayName: Delete CodeSignSummary files
-    inputs:
-      contents: '**/CodeSignSummary-*.md'
-=======
   - template: ci/sign-files.yml@eng
     parameters:
       displayName: Sign ExtensionsMetadataGenerator assemblies
       folderPath: out/bin/ExtensionsMetadataGenerator
       pattern: Microsoft.Azure.WebJobs.Script.ExtensionsMetadataGenerator*.dll
       signType: dll-strong-name
->>>>>>> e69c425c
 
   - task: DotNetCoreCLI@2
     displayName: Pack ExtensionsMetadataGenerator
