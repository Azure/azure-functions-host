--- conflicted
+++ resolved
@@ -18,13 +18,8 @@
     inputs:
       command: custom
       custom: build
-<<<<<<< HEAD
-      projects: $(site_ext_proj)
-      arguments: '--no-restore -v m -bl:$(log_dir)/site_ext.build.binlog'
-=======
       projects: ${{ parameters.project }}
-      arguments: '--no-restore -v m -c release -p:BuildNumber=$(buildNumber) -bl:$(log_dir)/site_ext.build.binlog'
->>>>>>> e69c425c
+      arguments: '--no-restore -v m -c release -bl:$(log_dir)/site_ext.build.binlog'
 
   - task: DotNetCoreCLI@2
     displayName: Publish site extension
@@ -33,10 +28,5 @@
       custom: publish
       publishWebProjects: false # we use our own publish logic
       zipAfterPublish: false # we use our own zip logic
-<<<<<<< HEAD
-      projects: $(site_ext_proj)
-      arguments: '--no-build -v m -p:ZipArtifactsPath=$(Build.ArtifactStagingDirectory) -bl:$(log_dir)/site_ext.publish.binlog'
-=======
       projects: ${{ parameters.project }}
-      arguments: '--no-build -v m -c release -p:BuildNumber=$(buildNumber) -p:ZipArtifactsPath=$(Build.ArtifactStagingDirectory) -bl:$(log_dir)/site_ext.publish.binlog'
->>>>>>> e69c425c
+      arguments: '--no-build -v m -c release -p:ZipArtifactsPath=$(Build.ArtifactStagingDirectory) -bl:$(log_dir)/site_ext.publish.binlog'