### Release notes

<!-- Please add your release notes in the following format:
- My change description (#PR)
-->
- Update Python Worker Version to [4.29.0](https://github.com/Azure/azure-functions-python-worker/releases/tag/4.29.0)
- DotnetIsolated worker artifact clean up (#9976)
  - Move symbols from dotnet-isolated worker to symbols package
  - Removed linux executables from dotnet-isolated worker.
- Update Azure.Identity to 1.11.0 (#10002)
- Update Node.js Worker Version to [3.10.0](https://github.com/Azure/azure-functions-nodejs-worker/releases/tag/v3.10.0) (#9999)
- Update PowerShell worker 7.2 to [4.0.3220](https://github.com/Azure/azure-functions-powershell-worker/releases/tag/v4.0.3220)
- Update PowerShell worker 7.4 to [4.0.3219](https://github.com/Azure/azure-functions-powershell-worker/releases/tag/v4.0.3219)
- Ensuring proxies are disabled, with a warning, when running in Flex Consumption. 
- Fixed an issue leading to a race when invocation responses returned prior to HTTP requests being sent in proxied scenarios.
- Language worker channels will not be started during placeholder mode if we are in-process (#10161)
- Ordered invocations are now the default (#10201)
- Skip worker description if none of the profile conditions are met (#9932)
- Fixed incorrect function count in the log message.(#10220)
<<<<<<< HEAD
- Updated dotnet-isolated worker to [1.0.9](https://github.com/Azure/azure-functions-dotnet-worker/pull/2552) (#10262)
=======
- Adding a timeout when retrieving function metadata from metadata providers (#10219)
>>>>>>> 49c49c9e
<|MERGE_RESOLUTION|>--- conflicted
+++ resolved
@@ -17,8 +17,5 @@
 - Ordered invocations are now the default (#10201)
 - Skip worker description if none of the profile conditions are met (#9932)
 - Fixed incorrect function count in the log message.(#10220)
-<<<<<<< HEAD
 - Updated dotnet-isolated worker to [1.0.9](https://github.com/Azure/azure-functions-dotnet-worker/pull/2552) (#10262)
-=======
-- Adding a timeout when retrieving function metadata from metadata providers (#10219)
->>>>>>> 49c49c9e
+- Adding a timeout when retrieving function metadata from metadata providers (#10219)