--- conflicted
+++ resolved
@@ -18,9 +18,6 @@
 - Worker termination path updated with sanitized logging (#10367)
 - Avoid redundant DiagnosticEvents error message (#10395)
 - Added logic to shim older versions of the .NET Worker JsonFunctionProvider to ensure backwards compatibility (#10410)
-<<<<<<< HEAD
 - Added fallback behavior to ensure in-proc payload compatibility with "dotnet-isolated" as the `FUNCTIONS_WORKER_RUNTIME` value (#10439)
-=======
 - Migrated Scale Metrics to use `Azure.Data.Tables` SDK (#10276)
-  - Added support for Identity-based connections
->>>>>>> ff0dea77
+  - Added support for Identity-based connections