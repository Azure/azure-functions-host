--- conflicted
+++ resolved
@@ -16,10 +16,6 @@
   - This fixes a bug with worker indexing where we are shutting down worker channels and creating a new channel that never
     gets properly initialized as the invocation buffers are not created - this leads to a "Did not find initialized workers" error.
 - Check if a blob container or table exists before trying to create it (#9555)
-<<<<<<< HEAD
 - Add support for W3C Trace Context propagation when using Custom Handlers with `enableForwardingHttpRequest` enabled (#9576)
 - Limit dotnet-isolated specialization to 64 bit host process (#9548)
-=======
-- Limit dotnet-isolated specialization to 64 bit host process (#9548)
-- Sending command line arguments to language workers with `functions-` prefix to prevent conflicts (#9514)
->>>>>>> b21a6d9e
+- Sending command line arguments to language workers with `functions-` prefix to prevent conflicts (#9514)