### Release notes

<!-- Please add your release notes in the following format:
- My change description (#PR)
-->
<<<<<<< HEAD
- DotnetIsolated worker artifact clean up (#9976)
  - Move symbols from dotnet-isolated worker to symbols package
  - Removed linux executables from dotnet-isolated worker.
=======
- Fixed a bug where non HTTP invocation responses were processed by `IHttpProxyService` when HTTP proxying capability is enabled (#9984)
>>>>>>> c5f53836
<|MERGE_RESOLUTION|>--- conflicted
+++ resolved
@@ -3,10 +3,6 @@
 <!-- Please add your release notes in the following format:
 - My change description (#PR)
 -->
-<<<<<<< HEAD
 - DotnetIsolated worker artifact clean up (#9976)
   - Move symbols from dotnet-isolated worker to symbols package
-  - Removed linux executables from dotnet-isolated worker.
-=======
-- Fixed a bug where non HTTP invocation responses were processed by `IHttpProxyService` when HTTP proxying capability is enabled (#9984)
->>>>>>> c5f53836
+  - Removed linux executables from dotnet-isolated worker.