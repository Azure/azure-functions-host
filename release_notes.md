--- conflicted
+++ resolved
@@ -15,8 +15,5 @@
 - Fixed an issue leading to a race when invocation responses returned prior to HTTP requests being sent in proxied scenarios.
 - Language worker channels will not be started during placeholder mode if we are in-process (#10161)
 - Ordered invocations are now the default (#10201)
-<<<<<<< HEAD
 - Skip worker description if none of the profile conditions are met (#9932)
-=======
-- Fixed incorrect function count in the log message.(#10220)
->>>>>>> e5a04b7f
+- Fixed incorrect function count in the log message.(#10220)