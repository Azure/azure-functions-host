--- conflicted
+++ resolved
@@ -8,13 +8,10 @@
 - Update WebJobsScriptHostService to remove hardcoded sleep during application shut down (#9520)
 - Update PowerShell 7.2 Worker Version to [4.0.2974](https://github.com/Azure/azure-functions-powershell-worker/releases/tag/v4.0.2974)
 - Update PowerShell 7.0 Worker Version to [4.0.2973](https://github.com/Azure/azure-functions-powershell-worker/releases/tag/v4.0.2973)
-<<<<<<< HEAD
 - Bug fix: Do not restart worker channels or JobHost when an API request is made to get or update the function metadata (unless the config was changed)
   - This fixes a bug where requests to 'admin/functions' lead to a "Did not find initialized workers" error when
     worker indexing is enabled.
 - Bug fix: If there are no channels created and the host is running, restart the JobHost instead of shutting down worker channels
   - This fixes a bug with worker indexing where we are shutting down worker channels and creating a new channel that never
     gets properly initialized as the invocation buffers are not created - this leads to a "Did not find initialized workers" error.
-=======
-- Add support for standalone executable (ie: `dotnet build --standalone`) for out-of-proc workers in Linux Consumption.
->>>>>>> 02c9f944
+- Add support for standalone executable (ie: `dotnet build --standalone`) for out-of-proc workers in Linux Consumption.