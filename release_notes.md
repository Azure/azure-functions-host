--- conflicted
+++ resolved
@@ -6,8 +6,5 @@
 - DotnetIsolated worker artifact clean up (#9976)
   - Move symbols from dotnet-isolated worker to symbols package
   - Removed linux executables from dotnet-isolated worker.
-<<<<<<< HEAD
 - Update Azure.Identity to 1.11.0 (#10002)
-=======
-- Update Node.js Worker Version to [3.10.0](https://github.com/Azure/azure-functions-nodejs-worker/releases/tag/v3.10.0) (#9999)
->>>>>>> 1c2f43c6
+- Update Node.js Worker Version to [3.10.0](https://github.com/Azure/azure-functions-nodejs-worker/releases/tag/v3.10.0) (#9999)