--- conflicted
+++ resolved
@@ -8,13 +8,10 @@
 - Improving console log handling during specialization (#10345)
 - Update Node.js Worker Version to [3.10.1](https://github.com/Azure/azure-functions-nodejs-worker/releases/tag/v3.10.1)
 - Remove packages `Microsoft.Azure.Cosmos.Table` and `Microsoft.Azure.DocumentDB.Core` (#10503)
-<<<<<<< HEAD
 - Buffering startup logs and forwarding to ApplicationInsights/OpenTelemetry after logger providers are added to the logging system (#10530)
-=======
 - Implement host configuration property to allow configuration of the metadata provider timeout period (#10526)
   - The value can be set via `metadataProviderTimeout` in host.json and defaults to "00:00:30" (30 seconds).
   - For logic apps, unless configured via the host.json, the timeout is disabled by default.
 - Update PowerShell 7.2 worker to [4.0.4025](https://github.com/Azure/azure-functions-powershell-worker/releases/tag/v4.0.4025)
 - Update PowerShell 7.4 worker to [4.0.4026](https://github.com/Azure/azure-functions-powershell-worker/releases/tag/v4.0.4026)
-- Added support for identity-based connections to Diagnostic Events (#10438)
->>>>>>> 5cb5b793
+- Added support for identity-based connections to Diagnostic Events (#10438)