### Release notes

<!-- Please add your release notes in the following format:
- My change description (#PR)
-->
- Update Python Worker Version to [4.18.0](https://github.com/Azure/azure-functions-python-worker/releases/tag/4.18.0)
- Update Java Worker Version to [2.13.0](https://github.com/Azure/azure-functions-java-worker/releases/tag/2.13.0)
- Update WebJobsScriptHostService to remove hardcoded sleep during application shut down (#9520)
- Update PowerShell 7.2 Worker Version to [4.0.2974](https://github.com/Azure/azure-functions-powershell-worker/releases/tag/v4.0.2974)
- Update PowerShell 7.0 Worker Version to [4.0.2973](https://github.com/Azure/azure-functions-powershell-worker/releases/tag/v4.0.2973)
<<<<<<< HEAD
- Check if a blob container or table exists before trying to create it (#9555)
=======
- Add support for standalone executable (ie: `dotnet build --standalone`) for out-of-proc workers in Linux Consumption.
>>>>>>> 02c9f944
<|MERGE_RESOLUTION|>--- conflicted
+++ resolved
@@ -8,8 +8,5 @@
 - Update WebJobsScriptHostService to remove hardcoded sleep during application shut down (#9520)
 - Update PowerShell 7.2 Worker Version to [4.0.2974](https://github.com/Azure/azure-functions-powershell-worker/releases/tag/v4.0.2974)
 - Update PowerShell 7.0 Worker Version to [4.0.2973](https://github.com/Azure/azure-functions-powershell-worker/releases/tag/v4.0.2973)
-<<<<<<< HEAD
-- Check if a blob container or table exists before trying to create it (#9555)
-=======
 - Add support for standalone executable (ie: `dotnet build --standalone`) for out-of-proc workers in Linux Consumption.
->>>>>>> 02c9f944
+- Check if a blob container or table exists before trying to create it (#9555)