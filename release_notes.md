--- conflicted
+++ resolved
@@ -20,11 +20,7 @@
   - `Microsoft.Azure.WebJobs.Host.Storage` updated to 5.0.1
   - `Microsoft.Extensions.Azure` updated to 1.7.1
   - `Azure.Storage.Blobs` updated to 12.19.1
-<<<<<<< HEAD
-- [in-proc] Updating FunctionsNetHost (dotnet isolated worker) to 1.0.9 (#10263)
+- [in-proc] Updating FunctionsNetHost (dotnet isolated worker) to 1.0.10 (#10340)
 - Upgraded the following package versions (#10326):
   - `Azure.Security.KeyVault.Secrets` updated to 4.6.0
-  - `System.Format.Asn1` updated to 6.0.1
-=======
-- [in-proc] Updating FunctionsNetHost (dotnet isolated worker) to 1.0.10 (#10340)
->>>>>>> fd76fee0
+  - `System.Format.Asn1` updated to 6.0.1