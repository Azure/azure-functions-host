### Release notes

<!-- Please add your release notes in the following format:
- My change description (#PR)
-->
- Update Python Worker Version to [4.29.0](https://github.com/Azure/azure-functions-python-worker/releases/tag/4.29.0)
- DotnetIsolated worker artifact clean up (#9976)
  - Move symbols from dotnet-isolated worker to symbols package
  - Removed linux executables from dotnet-isolated worker.
- Update Azure.Identity to 1.11.0 (#10002)
- Update Node.js Worker Version to [3.10.0](https://github.com/Azure/azure-functions-nodejs-worker/releases/tag/v3.10.0) (#9999)
- Update PowerShell worker 7.2 to [4.0.3220](https://github.com/Azure/azure-functions-powershell-worker/releases/tag/v4.0.3220)
- Update PowerShell worker 7.4 to [4.0.3219](https://github.com/Azure/azure-functions-powershell-worker/releases/tag/v4.0.3219)
- Ensuring proxies are disabled, with a warning, when running in Flex Consumption. 
- Fixed an issue leading to a race when invocation responses returned prior to HTTP requests being sent in proxied scenarios.
- Language worker channels will not be started during placeholder mode if we are in-process (#10161)
- Ordered invocations are now the default (#10201)
- Skip worker description if none of the profile conditions are met (#9932)
- Fixed incorrect function count in the log message.(#10220)
<<<<<<< HEAD
- Updated dotnet-isolated worker to [1.0.9](https://github.com/Azure/azure-functions-dotnet-worker/pull/2552) (#10262)
=======
- Fix race condition on startup with extension RPC endpoints not being available. (#10255)
>>>>>>> a3734f93
- Adding a timeout when retrieving function metadata from metadata providers (#10219)<|MERGE_RESOLUTION|>--- conflicted
+++ resolved
@@ -17,9 +17,6 @@
 - Ordered invocations are now the default (#10201)
 - Skip worker description if none of the profile conditions are met (#9932)
 - Fixed incorrect function count in the log message.(#10220)
-<<<<<<< HEAD
 - Updated dotnet-isolated worker to [1.0.9](https://github.com/Azure/azure-functions-dotnet-worker/pull/2552) (#10262)
-=======
 - Fix race condition on startup with extension RPC endpoints not being available. (#10255)
->>>>>>> a3734f93
 - Adding a timeout when retrieving function metadata from metadata providers (#10219)