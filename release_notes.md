### Release notes

<!-- Please add your release notes in the following format:
- My change description (#PR)
-->
<<<<<<< HEAD
- Update Python Worker Version to [4.31.0](https://github.com/Azure/azure-functions-python-worker/releases/tag/4.31.0)
=======
- Update Java Worker Version to [2.16.0](https://github.com/Azure/azure-functions-java-worker/releases/tag/2.16.0):
  - Fix thread context classloader for middleware chain
>>>>>>> 58a3d090

- Upgraded the following package versions (#10325):
  - `Azure.Security.KeyVault.Secrets` updated to 4.6.0
  - `System.Format.Asn1` updated to 6.0.1
- Update Python Worker Version to [4.30.3](https://github.com/Azure/azure-functions-python-worker/releases/tag/4.30.3)
- Update PowerShell 7.2 worker to [4.0.4020](https://github.com/Azure/azure-functions-powershell-worker/releases/tag/v4.0.4020)
- Update PowerShell 7.4 worker to [4.0.4021](https://github.com/Azure/azure-functions-powershell-worker/releases/tag/v4.0.4021)
- Updated dotnet-isolated worker to [1.0.11](https://github.com/Azure/azure-functions-dotnet-worker/pull/2653) (#10379)
- Update Java Worker Version to [2.15.0](https://github.com/Azure/azure-functions-java-worker/releases/tag/2.15.0)
  - Update grpc-protobuf to 1.64.0 and application insights agent version to 3.5.2<|MERGE_RESOLUTION|>--- conflicted
+++ resolved
@@ -3,13 +3,9 @@
 <!-- Please add your release notes in the following format:
 - My change description (#PR)
 -->
-<<<<<<< HEAD
 - Update Python Worker Version to [4.31.0](https://github.com/Azure/azure-functions-python-worker/releases/tag/4.31.0)
-=======
 - Update Java Worker Version to [2.16.0](https://github.com/Azure/azure-functions-java-worker/releases/tag/2.16.0):
   - Fix thread context classloader for middleware chain
->>>>>>> 58a3d090
-
 - Upgraded the following package versions (#10325):
   - `Azure.Security.KeyVault.Secrets` updated to 4.6.0
   - `System.Format.Asn1` updated to 6.0.1
