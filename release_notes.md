### Release notes

<!-- Please add your release notes in the following format:
- My change description (#PR)
-->
- Marking SyncTriggers [RequiresRunningHost]. (#10233)
- Defaulting SwtAuthenticationEnabled to False (#10195)
- Adding runtime site name to valid JWT audiences (slot scenarios) (#10185)
- Update Python Worker Version to [4.29.0](https://github.com/Azure/azure-functions-python-worker/releases/tag/4.28.1)
- Language worker channels will not be started during placeholder mode if we are in-process (#10161)
- Ordered invocations are now the default (#10201)
- Add IsDisabled property to worker description and skip if the value (#10250)
- Fixed incorrect function count in the log message.(#10220)
- Migrate Diagnostic Events to Azure.Data.Tables (#10218)
- Sanitize worker arguments before logging (#10260)
<<<<<<< HEAD
- Fix race condition on startup with extension RPC endpoints not being available. (#10282)
=======
- Adding a timeout when retrieving function metadata from metadata providers (#10219)
>>>>>>> 76a423c1
<|MERGE_RESOLUTION|>--- conflicted
+++ resolved
@@ -13,8 +13,5 @@
 - Fixed incorrect function count in the log message.(#10220)
 - Migrate Diagnostic Events to Azure.Data.Tables (#10218)
 - Sanitize worker arguments before logging (#10260)
-<<<<<<< HEAD
 - Fix race condition on startup with extension RPC endpoints not being available. (#10282)
-=======
-- Adding a timeout when retrieving function metadata from metadata providers (#10219)
->>>>>>> 76a423c1
+- Adding a timeout when retrieving function metadata from metadata providers (#10219)