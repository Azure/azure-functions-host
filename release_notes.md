--- conflicted
+++ resolved
@@ -19,10 +19,6 @@
 - Limit dotnet-isolated specialization to 64 bit host process (#9548)
 - Sending command line arguments to language workers with `functions-` prefix to prevent conflicts (#9514)
 - Adding code to simulate placeholder and specilization locally (#9618)
-<<<<<<< HEAD
-- Bug fix: Comparisons in the Azure Key Vault Secrets Repository are now case insensitive (#9644)
-  - This fixes a bug where keys could be automatically recreated if they had been manually added to Key Vault with all lowercase secret names
-=======
 - Delaying execution of `LogWorkerMetadata` method until after coldstart is done. (#9627)
 - Update PowerShell Worker 7.2 to 4.0.3070 [Release Note](https://github.com/Azure/azure-functions-powershell-worker/releases/tag/v4.0.3070)
 - Update PowerShell Worker 7.4 to 4.0.3030 [Release Note](https://github.com/Azure/azure-functions-powershell-worker/releases/tag/v4.0.3030)
@@ -30,4 +26,5 @@
 - Upgrading dependent packages to latest versions. #9646
    - Azure.Identity (1.10.0 to 1.10.3)
    - Azure.Core (1.34.0 to 1.35.0)
->>>>>>> d2486768
+- Bug fix: Comparisons in the Azure Key Vault Secrets Repository are now case insensitive (#9644)
+  - This fixes a bug where keys could be automatically recreated if they had been manually added to Key Vault with all lowercase secret names