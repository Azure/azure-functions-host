variables:
  buildNumber: $[ counter('constant', 13000) ]
  isReleaseBranch: $[contains(variables['Build.SourceBranch'], 'release/')]
  DOTNET_NOLOGO: 1
  DOTNET_SKIP_FIRST_TIME_EXPERIENCE: 1
  DOTNET_CLI_TELEMETRY_OPTOUT: 1

pr:
  branches:
    include:
    - v4.x
    - release/4.*

trigger:
  branches:
    include:
    - v4.x
    - release/4.*

jobs:
- job: InitializePipeline
  pool:
    vmImage: 'windows-2019'
  steps: 
  - task: PowerShell@2
    displayName: 'Initialize'
    name: Initialize
    inputs:
      filePath: '$(Build.Repository.LocalPath)\build\initialize-pipeline.ps1'

- job: BuildArtifacts
  dependsOn: InitializePipeline
  condition: and(succeeded(), or(ne(variables['Build.Reason'], 'PullRequest'), eq(dependencies.InitializePipeline.outputs['Initialize.BuildArtifacts'], true)))
  variables:
    ${{ if or( eq( variables['Build.Reason'], 'PullRequest' ), and( not( contains( variables['Build.SourceBranch'], 'release/4.' ) ), not( contains( variables['Build.SourceBranch'], 'release/ExtensionsMetadataGenerator/' ) ) ) ) }}:
      suffixTemp: $(buildNumber)
      packSuffixSwitchTemp: --version-suffix $(buildNumber)
      emgSuffixSwitchTemp: --version-suffix ci$(buildNumber)
    suffix: $[variables.suffixTemp] # this resolves to an empty string if it is missing
    packSuffixSwitch: $[variables.packSuffixSwitchTemp]
    emgSuffixSwitch: $[variables.emgSuffixSwitchTemp]
  pool:
    vmImage: 'windows-2019'
  steps:
  - template: build/install-dotnet.yml
  - task: PowerShell@2
    displayName: "Build artifacts"
    inputs:
      filePath: '$(Build.Repository.LocalPath)\build\build-extensions.ps1'
      arguments: '-buildNumber "$(buildNumber)" -suffix "$(suffix)"'
  - task: PowerShell@2
    condition: eq(variables['RUNBUILDFORINTEGRATIONTESTS'], 'True')
    displayName: "Update host references"
    inputs:
      filePath: '$(Build.Repository.LocalPath)\build\update-hostreferences.ps1'
  - task: CopyFiles@2
    inputs:
      SourceFolder: '$(Build.Repository.LocalPath)\buildoutput'
      Contents: '**\*.zip'
      TargetFolder: '$(Build.ArtifactStagingDirectory)'
  - task: DotNetCoreCLI@2
    displayName: 'Build host packages'
    inputs:
      command: 'custom'
      custom: 'pack'
      arguments: -o packages -p:BuildNumber=$(buildNumber) -c Release $(packSuffixSwitch)
      projects: |
        **\WebJobs.Script.csproj
        **\WebJobs.Script.WebHost.csproj
        **\WebJobs.Script.Grpc.csproj

  - pwsh: |
      foreach ($baseName in @("WebJobs.Script", "WebJobs.Script.WebHost", "WebJobs.Script.Grpc"))
      {
        $packageName = "Microsoft.Azure." + $baseName + "*.nupkg"
        $sourcePath = "$(Build.Repository.LocalPath)/packages/$packageName"
        if (-not (test-path $sourcePath))
        {
          throw "Unable to find '$packageName' at './package'"
        }
        Copy-Item -Path $sourcePath -Destination $(Build.ArtifactStagingDirectory) -ErrorAction Stop -Verbose -Force}
    condition: eq(variables['RUNBUILDFORINTEGRATIONTESTS'], 'True')
    displayName: 'Copy package to ArtifactStagingDirectory'

  - task: NuGetCommand@2
    condition: eq(variables['RUNBUILDFORINTEGRATIONTESTS'], 'True')
    inputs:
      command: 'push'
      packagesToPush: '$(Build.ArtifactStagingDirectory)/**/*.nupkg;!$(Build.ArtifactStagingDirectory)/**/*.symbols.nupkg'
      nuGetFeedType: 'internal'
      publishVstsFeed: 'e6a70c92-4128-439f-8012-382fe78d6396/f37f760c-aebd-443e-9714-ce725cd427df'
      allowPackageConflicts: true

  - task: DotNetCoreCLI@2
    displayName: 'Build performance package'
    inputs:
      command: 'custom'
      custom: 'pack'
      arguments: '-o WebJobs.Script.Performance.App'
      projects: |
        **\WebJobs.Script.Performance.App.csproj
  - task: DotNetCoreCLI@2
    displayName: 'Build Abstractions and ExtensionsMetadataGenerator'
    inputs:
      command: 'build'
      arguments: '-c Release'
      projects: |
        **\ExtensionsMetadataGenerator.csproj
        **\WebJobs.Script.Abstractions.csproj
  - task: SFP.build-tasks.custom-build-task-1.EsrpCodeSigning@1
    displayName: 'ESRP CodeSigning: Strong Name and Authenticode'
    inputs:
      ConnectedServiceName: 'ESRP Service'
      FolderPath: 'src\WebJobs.Script.Abstractions\bin\Release'
      Pattern: Microsoft.Azure.WebJobs.Script.Abstractions*.dll
      signConfigType: inlineSignParams
      inlineOperation: |
        [
          {
            "KeyCode": "CP-230012",
            "OperationCode": "SigntoolSign",
            "Parameters": {
              "OpusName": "Microsoft",
              "OpusInfo": "http://www.microsoft.com",
              "FileDigest": "/fd \"SHA256\"",
              "PageHash": "/NPH",
              "TimeStamp": "/tr \"http://rfc3161.gtm.corp.microsoft.com/TSS/HttpTspServer\" /td sha256"
            },
            "ToolName": "sign",
            "ToolVersion": "1.0"
          },
          {
            "KeyCode": "CP-230012",
            "OperationCode": "SigntoolVerify",
            "Parameters": {},
            "ToolName": "sign",
            "ToolVersion": "1.0"
          }
        ]
  - task: DeleteFiles@1
    displayName: 'Delete CodeSignSummary files'
    inputs:
      contents: '**\CodeSignSummary-*.md'
  - task: DotNetCoreCLI@2
    displayName: 'Pack WebJobs.Script.Abstractions package'
    inputs:
      command: 'custom'
      custom: 'pack'
      arguments: '--no-build -c Release -o packages'
      projects: |
        **\WebJobs.Script.Abstractions.csproj
  - task: SFP.build-tasks.custom-build-task-1.EsrpCodeSigning@1
    displayName: 'ESRP CodeSigning: Nupkg'
    inputs:
      ConnectedServiceName: 'ESRP Service'
      FolderPath: 'packages'
      Pattern: 'Microsoft.Azure.WebJobs.Script.Abstractions*.nupkg'
      signConfigType: inlineSignParams
      inlineOperation: |
        [
            {
              "KeyCode": "CP-401405",
              "OperationCode": "NuGetSign",
              "Parameters": {},
              "ToolName": "sign",
              "ToolVersion": "1.0"
            },
            {
              "KeyCode": "CP-401405",
              "OperationCode": "NuGetVerify",
              "Parameters": {},
              "ToolName": "sign",
              "ToolVersion": "1.0"
            }
        ]
  - task: SFP.build-tasks.custom-build-task-1.EsrpCodeSigning@1
    displayName: 'ESRP CodeSigning: Strong Name and Authenticode'
    inputs:
      ConnectedServiceName: 'ESRP Service'
      FolderPath: 'tools\ExtensionsMetadataGenerator\src\ExtensionsMetadataGenerator\bin\Release'
      Pattern: Microsoft.Azure.WebJobs.Script.ExtensionsMetadataGenerator*.dll
      signConfigType: inlineSignParams
      inlineOperation: |
        [
          {
              "KeyCode" : "CP-233863-SN",
              "OperationCode" : "StrongNameSign",
              "Parameters" : {},
              "ToolName" : "sign",
              "ToolVersion" : "1.0"
          },
          {
              "KeyCode" : "CP-233863-SN",
              "OperationCode" : "StrongNameVerify",
              "Parameters" : {},
              "ToolName" : "sign",
              "ToolVersion" : "1.0"
          },
          {
            "KeyCode": "CP-230012",
            "OperationCode": "SigntoolSign",
            "Parameters": {
              "OpusName": "Microsoft",
              "OpusInfo": "http://www.microsoft.com",
              "FileDigest": "/fd \"SHA256\"",
              "PageHash": "/NPH",
              "TimeStamp": "/tr \"http://rfc3161.gtm.corp.microsoft.com/TSS/HttpTspServer\" /td sha256"
            },
            "ToolName": "sign",
            "ToolVersion": "1.0"
          },
          {
            "KeyCode": "CP-230012",
            "OperationCode": "SigntoolVerify",
            "Parameters": {},
            "ToolName": "sign",
            "ToolVersion": "1.0"
          }
        ]
    condition: and(succeeded(), startsWith(variables['SignArtifacts'], 'true'))
  - task: DeleteFiles@1
    displayName: 'Delete CodeSignSummary files'
    inputs:
      contents: '**\CodeSignSummary-*.md'
  - task: DotNetCoreCLI@2
    displayName: 'Pack ExtensionsMetadataGenerator package'
    inputs:
      command: 'custom'
      custom: 'pack'
      arguments: '--no-build -c Release -o packages $(emgSuffixSwitch)'
      projects: |
        **\ExtensionsMetadataGenerator.csproj
        steps:
  - task: SFP.build-tasks.custom-build-task-1.EsrpCodeSigning@1
    displayName: 'ESRP CodeSigning: Nupkg'
    inputs:
      ConnectedServiceName: 'ESRP Service'
      FolderPath: 'packages'
      Pattern: 'Microsoft.Azure.WebJobs.Script.ExtensionsMetadataGenerator*.nupkg'
      signConfigType: inlineSignParams
      inlineOperation: |
       [
           {
             "KeyCode": "CP-401405",
             "OperationCode": "NuGetSign",
             "Parameters": {},
             "ToolName": "sign",
             "ToolVersion": "1.0"
           },
           {
             "KeyCode": "CP-401405",
             "OperationCode": "NuGetVerify",
             "Parameters": {},
             "ToolName": "sign",
             "ToolVersion": "1.0"
           }
       ]
    condition: and(succeeded(), startsWith(variables['SignArtifacts'], 'true'))
  - task: DeleteFiles@1
    displayName: 'Delete CodeSignSummary files'
    inputs:
      contents: '**\CodeSignSummary-*.md'
  - publish: $(Build.ArtifactStagingDirectory)\SiteExtension
    artifact: SiteExtension
  - pwsh: |
      if ((test-path $(Build.ArtifactStagingDirectory)\ZippedPatchSiteExtension))
      {
        Write-Host "Patched site extension detected."
        Write-Host "##vso[task.setvariable variable=isPatchVersion;isOutput=true]true"
      }
    displayName: 'Set isPatchVersion'   
  - publish: $(Build.ArtifactStagingDirectory)\ZippedPatchSiteExtension
    artifact: PatchedSiteExtension
    condition: and(succeeded(), eq(variables['isPatchVersion'], 'true'))
  - publish: $(Build.ArtifactStagingDirectory)\PrivateSiteExtension
    artifact: PrivateSiteExtension
  - publish: $(Build.ArtifactStagingDirectory)\Symbols
    artifact: Symbols
  - publish: $(Build.Repository.LocalPath)\packages
    artifact: NugetPackages
  - publish: $(Build.Repository.LocalPath)\WebJobs.Script.Performance.App
    artifact: Performance

- job: RunUnitTests
  pool:
    vmImage: 'windows-2019'
  steps:
<<<<<<< HEAD
  - task: UseDotNet@2
    inputs:
      packageType: 'sdk'
      version: '3.1.x'
      performMultiLevelLookup: true
=======
  - template: build/install-dotnet.yml
>>>>>>> ebe1aafa
  - task: DotNetCoreCLI@2
    displayName: 'Unit Tests'
    inputs:
      command: 'test'
      testRunTitle: 'Unit Tests'
      arguments: '-v n'
      projects: |
        **\ExtensionsMetadataGeneratorTests.csproj
        **\WebJobs.Script.Scaling.Tests.csproj
        **\WebJobs.Script.Tests.csproj

- job: RunNonE2EIntegrationTests
  pool:
    vmImage: 'windows-2019'
  steps:
<<<<<<< HEAD
  - task: UseDotNet@2
    inputs:
      packageType: 'sdk'
      version: '3.1.x'
      performMultiLevelLookup: true
  - task: UseNode@1
    inputs:
      version: '10.x'
=======
  - template: build/install-dotnet.yml
  - task: UseNode@1
    inputs:      
      version: '14.x'
>>>>>>> ebe1aafa
  - task: PowerShell@2
    displayName: 'Install Az.Storage Powershell module'
    inputs:
      targetType: 'inline'
      script: 'Install-Module -Name Az.Storage -RequiredVersion 1.11.0 -Scope CurrentUser -Force -AllowClobber'
  - task: AzureKeyVault@1
    inputs:
      # Note: This is actually a Service Connection in DevOps, not an Azure subscription name
      azureSubscription: 'Azure-Functions-Host-CI'
      keyVaultName: 'azure-functions-host-ci'
      secretsFilter: '*'
  - task: PowerShell@2
    displayName: 'Checkout secrets'
    inputs:
      filePath: '$(Build.Repository.LocalPath)\build\checkout-secrets.ps1'
      arguments: '-connectionString ''$(Storage-azurefunctionshostci0)'''
  - task: AzureKeyVault@1
    inputs:
      # Note: This is actually a Service Connection in DevOps, not an Azure subscription name
      azureSubscription: 'Azure-Functions-Host-CI'
      keyVaultName: azure-functions-host-$(LeaseBlob)
      secretsFilter: '*'
  - task: DotNetCoreCLI@2
    displayName: 'Non-E2E integration tests'
    inputs:
      command: 'test'
      testRunTitle: 'Non-E2E integration tests'
      arguments: '--filter "Category!=E2E"'
      projects: |
        **\WebJobs.Script.Tests.Integration.csproj
    env:
      AzureWebJobsStorage: $(Storage)
      AzureWebJobsSecondaryStorage: $(SecondaryStorage)
      ConnectionStrings__CosmosDB: $(CosmosDB)
      AzureWebJobsEventHubSender: $(EventHub)
      AzureWebJobsEventHubReceiver: $(EventHub)
      AzureWebJobsSecretStorageKeyVaultUri: $(KeyVaultUri)
      AzureWebJobsSecretStorageKeyVaultTenantId: $(AzureTenantId)
      AzureWebJobsSecretStorageKeyVaultClientId: $(AzureClientId)
      AzureWebJobsSecretStorageKeyVaultClientSecret: $(AzureClientSecret)
  - task: PowerShell@2
    condition: always()
    displayName: 'Checkin secrets'
    inputs:
      filePath: '$(Build.Repository.LocalPath)\build\checkin-secrets.ps1'
      arguments: '-connectionString ''$(Storage-azurefunctionshostci0)'' -leaseBlob $(LeaseBlob) -leaseToken $(LeaseToken)'

- job: RunIntegrationTests
  pool:
    vmImage: 'windows-2019'
  steps:
<<<<<<< HEAD
  - task: UseDotNet@2
    inputs:
      packageType: 'sdk'
      version: '3.1.x'
      performMultiLevelLookup: true
=======
  - template: build/install-dotnet.yml
>>>>>>> ebe1aafa
  - task: UseNode@1
    inputs:
      version: '14.x'
  - task: UsePythonVersion@0
    inputs:
      versionSpec: '3.7.x'
      addToPath: true
  - task: PowerShell@2
    displayName: 'Install Az.Storage Powershell module'
    inputs:
      targetType: 'inline'
      script: 'Install-Module -Name Az.Storage -RequiredVersion 1.11.0 -Scope CurrentUser -Force -AllowClobber'
  - task: AzureKeyVault@1
    inputs:
      # Note: This is actually a Service Connection in DevOps, not an Azure subscription name
      azureSubscription: 'Azure-Functions-Host-CI'
      keyVaultName: 'azure-functions-host-ci'
      secretsFilter: '*'
  - task: PowerShell@2
    displayName: 'Checkout secrets'
    inputs:
      filePath: '$(Build.Repository.LocalPath)\build\checkout-secrets.ps1'
      arguments: '-connectionString ''$(Storage-azurefunctionshostci0)'''
  - task: AzureKeyVault@1
    inputs:
      # Note: This is actually a Service Connection in DevOps, not an Azure subscription name
      azureSubscription: 'Azure-Functions-Host-CI'
      keyVaultName: azure-functions-host-$(LeaseBlob)
      secretsFilter: '*'
  - task: PowerShell@2
    displayName: 'Set environment variables'
    inputs:
      targetType: 'inline'
      script: |
        Write-Host "##vso[task.setvariable variable=AzureWebJobsStorage]$env:AzureWebJobsStorageSecretMap"
        Write-Host "##vso[task.setvariable variable=AzureWebJobsSeconaryStorage]$env:AzureWebJobsSecondaryStorageSecretMap"
        Write-Host "##vso[task.setvariable variable=ConnectionStrings__CosmosDB]$env:CosmosDbSecretMap"
        Write-Host "##vso[task.setvariable variable=AzureWebJobsEventHubSender]$env:AzureWebJobsEventHubSenderSecretMap"
        Write-Host "##vso[task.setvariable variable=AzureWebJobsEventHubReceiver]$env:AzureWebJobsEventHubReceiverSecretMap"
    env:
      AzureWebJobsStorageSecretMap: $(Storage)
      AzureWebJobsSecondaryStorageSecretMap: $(SecondaryStorage)
      CosmosDbSecretMap: $(CosmosDb)
      AzureWebJobsEventHubSenderSecretMap: $(EventHub)
      AzureWebJobsEventHubReceiverSecretMap: $(EventHub)
  - task: JavaToolInstaller@0
    inputs:
      versionSpec: '11'
      jdkArchitectureOption: 'x64'
      jdkSourceOption: 'PreInstalled'
  - task: DotNetCoreCLI@2
    displayName: "C# end to end tests"
    condition: succeededOrFailed()
    inputs:
      command: 'test'
      testRunTitle: "C# end to end tests"
      arguments: '--filter "Group=CSharpEndToEndTests"'
      projects: |
        **\WebJobs.Script.Tests.Integration.csproj
  - task: DotNetCoreCLI@2
    displayName: "Node end to end tests"
    condition: succeededOrFailed()
    inputs:
      command: 'test'
      testRunTitle: "Node end to end tests"
      arguments: '--filter "Group=NodeEndToEndTests" --no-build'
      projects: |
        **\WebJobs.Script.Tests.Integration.csproj
  - task: DotNetCoreCLI@2
    displayName: "Direct load end to end tests"
    condition: succeededOrFailed()
    inputs:
      command: 'test'
      testRunTitle: "Direct load end to end tests"
      arguments: '--filter "Group=DirectLoadEndToEndTests" --no-build'
      projects: |
        **\WebJobs.Script.Tests.Integration.csproj
  - task: DotNetCoreCLI@2
    displayName: "F# end to end tests"
    condition: succeededOrFailed()
    inputs:
      command: 'test'
      testRunTitle: "F# end to end tests"
      arguments: '--filter "Group=FSharpEndToEndTests" --no-build'
      projects: |
        **\WebJobs.Script.Tests.Integration.csproj
  - task: DotNetCoreCLI@2
    displayName: "Language worker end to end tests"
    condition: succeededOrFailed()
    inputs:
      command: 'test'
      testRunTitle: "Language worker end to end tests"
      arguments: '--filter "Group=LanguageWorkerSelectionEndToEndTests" --no-build'
      projects: |
        **\WebJobs.Script.Tests.Integration.csproj
  - task: DotNetCoreCLI@2
    displayName: "Node script host end to end tests"
    condition: succeededOrFailed()
    inputs:
      command: 'test'
      testRunTitle: "Node script host end to end tests"
      arguments: '--filter "Group=NodeScriptHostTests" --no-build'
      projects: |
        **\WebJobs.Script.Tests.Integration.csproj
  - task: DotNetCoreCLI@2
    displayName: "Raw assembly end to end tests"
    condition: succeededOrFailed()
    inputs:
      command: 'test'
      testRunTitle: "Raw assembly end to end tests"
      arguments: '--filter "Group=RawAssemblyEndToEndTests" --no-build'
      projects: |
        **\WebJobs.Script.Tests.Integration.csproj
  - task: DotNetCoreCLI@2
    displayName: "Samples end to end tests"
    condition: succeededOrFailed()
    inputs:
      command: 'test'
      testRunTitle: "Samples end to end tests"
      arguments: '--filter "Group=SamplesEndToEndTests" --no-build'
      projects: |
        **\WebJobs.Script.Tests.Integration.csproj
  - task: DotNetCoreCLI@2
<<<<<<< HEAD
    displayName: "Drain mode end to end tests"
    condition: succeededOrFailed()
    inputs:
      command: 'test'
      testRunTitle: "Drain mode end to end tests"
      arguments: '--filter "Group=DrainModeEndToEndTests" --no-build'
      projects: |
        **\WebJobs.Script.Tests.Integration.csproj
  - task: DotNetCoreCLI@2
=======
>>>>>>> ebe1aafa
    displayName: "Standby mode end to end tests Windows"
    condition: succeededOrFailed()
    inputs:
      command: 'test'
      testRunTitle: "Standby mode end to end tests Windows"
      arguments: '--filter "Group=StandbyModeEndToEndTests_Windows" --no-build'
      projects: |
        **\WebJobs.Script.Tests.Integration.csproj
  - task: DotNetCoreCLI@2
    displayName: "Standby mode end to end tests Linux"
    condition: succeededOrFailed()
    inputs:
      command: 'test'
      testRunTitle: "Standby mode end to end tests Linux"
      arguments: '--filter "Group=StandbyModeEndToEndTests_Linux" --no-build'
      projects: |
        **\WebJobs.Script.Tests.Integration.csproj
  - task: DotNetCoreCLI@2
    displayName: "Linux container end to end tests Windows"
    condition: succeededOrFailed()
    inputs:
      command: 'test'
      testRunTitle: "Linux container end to end tests Windows"
      arguments: '--filter "Group=ContainerInstanceTests" --no-build'
      projects: |
        **\WebJobs.Script.Tests.Integration.csproj
  - task: DotNetCoreCLI@2
    displayName: "Release verification tests"
    condition: eq(variables['isReleaseBranch'], 'True')
    inputs:
      command: 'test'
      testRunTitle: "Release verification tests"
      arguments: '--filter "Group=ReleaseTests" --no-build'
      projects: |
        **\WebJobs.Script.Tests.Integration.csproj
  - task: PowerShell@2
    condition: always()
    displayName: 'Checkin secrets'
    inputs:
      filePath: '$(Build.Repository.LocalPath)\build\checkin-secrets.ps1'
      arguments: '-connectionString ''$(Storage-azurefunctionshostci0)'' -leaseBlob $(LeaseBlob) -leaseToken $(LeaseToken)'<|MERGE_RESOLUTION|>--- conflicted
+++ resolved
@@ -285,15 +285,7 @@
   pool:
     vmImage: 'windows-2019'
   steps:
-<<<<<<< HEAD
-  - task: UseDotNet@2
-    inputs:
-      packageType: 'sdk'
-      version: '3.1.x'
-      performMultiLevelLookup: true
-=======
   - template: build/install-dotnet.yml
->>>>>>> ebe1aafa
   - task: DotNetCoreCLI@2
     displayName: 'Unit Tests'
     inputs:
@@ -309,21 +301,10 @@
   pool:
     vmImage: 'windows-2019'
   steps:
-<<<<<<< HEAD
-  - task: UseDotNet@2
-    inputs:
-      packageType: 'sdk'
-      version: '3.1.x'
-      performMultiLevelLookup: true
-  - task: UseNode@1
-    inputs:
-      version: '10.x'
-=======
   - template: build/install-dotnet.yml
   - task: UseNode@1
-    inputs:      
+    inputs:
       version: '14.x'
->>>>>>> ebe1aafa
   - task: PowerShell@2
     displayName: 'Install Az.Storage Powershell module'
     inputs:
@@ -375,15 +356,7 @@
   pool:
     vmImage: 'windows-2019'
   steps:
-<<<<<<< HEAD
-  - task: UseDotNet@2
-    inputs:
-      packageType: 'sdk'
-      version: '3.1.x'
-      performMultiLevelLookup: true
-=======
   - template: build/install-dotnet.yml
->>>>>>> ebe1aafa
   - task: UseNode@1
     inputs:
       version: '14.x'
@@ -507,7 +480,6 @@
       projects: |
         **\WebJobs.Script.Tests.Integration.csproj
   - task: DotNetCoreCLI@2
-<<<<<<< HEAD
     displayName: "Drain mode end to end tests"
     condition: succeededOrFailed()
     inputs:
@@ -517,8 +489,6 @@
       projects: |
         **\WebJobs.Script.Tests.Integration.csproj
   - task: DotNetCoreCLI@2
-=======
->>>>>>> ebe1aafa
     displayName: "Standby mode end to end tests Windows"
     condition: succeededOrFailed()
     inputs:
