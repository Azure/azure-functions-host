--- conflicted
+++ resolved
@@ -324,16 +324,6 @@
       Verbosity: 'Information'
   - publish: out/pkg/release
     artifact: NugetPackages
-<<<<<<< HEAD
-=======
-  - task: ManifestGeneratorTask@0
-    displayName: 'SBOM Generation Task - Performance'
-    inputs:
-      BuildDropPath: 'WebJobs.Script.Performance.App'
-      Verbosity: 'Information'
-  - publish: WebJobs.Script.Performance.App
-    artifact: Performance
->>>>>>> 29e34810
 
 - job: RunUnitTests
   pool:
