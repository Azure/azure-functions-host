variables:
  buildNumber: $[ counter('constant', 13000) ]
  isReleaseBranch: $[contains(variables['Build.SourceBranch'], 'release/')]
<<<<<<< HEAD
  ${{ if contains(variables['Build.SourceBranch'], 'release/inproc6/') }}:
    minorVersionPrefix: "6"
  {{ else }}:
    minorVersionPrefix: "10"
  {{ endif }}
=======
>>>>>>> c2d21811
  DOTNET_NOLOGO: 1
  DOTNET_SKIP_FIRST_TIME_EXPERIENCE: 1
  DOTNET_CLI_TELEMETRY_OPTOUT: 1

pr:
  branches:
    include:
    - dev
    - release/4.*
    - release/inproc6/4.*

trigger:
  branches:
    include:
    - dev
    - release/4.*
    - release/inproc6/4.*

jobs:
- job: InitializePipeline
  pool:
    name: '1ES-Hosted-AzFunc'
    demands:
      - ImageOverride -equals MMS2019TLS
  steps:
  - task: PowerShell@2
    displayName: 'Initialize'
    name: Initialize
    inputs:
      filePath: '$(Build.Repository.LocalPath)\build\initialize-pipeline.ps1'

- job: BuildArtifacts
  dependsOn: InitializePipeline
  condition: and(succeeded(), or(ne(variables['Build.Reason'], 'PullRequest'), eq(dependencies.InitializePipeline.outputs['Initialize.BuildArtifacts'], true)))
  variables:
    ${{ if or( eq( variables['Build.Reason'], 'PullRequest' ), and( not( contains( variables['Build.SourceBranch'], 'release/inproc6/4.' ) ), not( contains( variables['Build.SourceBranch'], 'release/4.' ) ), not( contains( variables['Build.SourceBranch'], 'release/ExtensionsMetadataGenerator/' ) ) ) ) }}:
      suffixTemp: $(buildNumber)
      packSuffixSwitchTemp: --version-suffix $(buildNumber)
      emgSuffixSwitchTemp: --version-suffix ci$(buildNumber)
    suffix: $[variables.suffixTemp] # this resolves to an empty string if it is missing
    packSuffixSwitch: $[variables.packSuffixSwitchTemp]
    emgSuffixSwitch: $[variables.emgSuffixSwitchTemp]
    ${{ if contains(variables['Build.SourceBranch'], 'release/inproc6/') }}:
        minorVersionPrefixTemp: "6"
    minorVersionPrefix: $[variables.minorVersionPrefixTemp]
  pool:
    name: '1ES-Hosted-AzFunc'
    demands:
      - ImageOverride -equals MMS2019TLS
  steps:
  - template: build/install-dotnet.yml
  - task: PowerShell@2
    displayName: "Build artifacts"
    inputs:
      filePath: '$(Build.Repository.LocalPath)\build\build-extensions.ps1'
      arguments: '-buildNumber "$(buildNumber)" -suffix "$(suffix)" -minorVersionPrefix "$(minorVersionPrefix)"'
  - task: PowerShell@2
    displayName: "Check for security vulnerabilities"
    inputs:
      filePath: '$(Build.Repository.LocalPath)\build\check-vulnerabilities.ps1'
  - task: PowerShell@2
    condition: eq(variables['RUNBUILDFORINTEGRATIONTESTS'], 'True')
    displayName: "Update host references"
    inputs:
      filePath: '$(Build.Repository.LocalPath)\build\update-hostreferences.ps1'
  - task: CopyFiles@2
    inputs:
      SourceFolder: '$(Build.Repository.LocalPath)\buildoutput'
      Contents: '**\*.zip'
      TargetFolder: '$(Build.ArtifactStagingDirectory)'
  - task: DotNetCoreCLI@2
    displayName: 'Build host packages'
    inputs:
      command: 'custom'
      custom: 'pack'
      arguments: -o packages -p:BuildNumber=$(buildNumber) -c Release $(packSuffixSwitch)
      projects: |
        **\WebJobs.Script.csproj
        **\WebJobs.Script.WebHost.csproj
        **\WebJobs.Script.Grpc.csproj

  - pwsh: |
      foreach ($baseName in @("WebJobs.Script", "WebJobs.Script.WebHost", "WebJobs.Script.Grpc"))
      {
        $packageName = "Microsoft.Azure." + $baseName + "*.nupkg"
        $sourcePath = "$(Build.Repository.LocalPath)/packages/$packageName"
        if (-not (test-path $sourcePath))
        {
          throw "Unable to find '$packageName' at './package'"
        }
        Copy-Item -Path $sourcePath -Destination $(Build.ArtifactStagingDirectory) -ErrorAction Stop -Verbose -Force}
    condition: eq(variables['RUNBUILDFORINTEGRATIONTESTS'], 'True')
    displayName: 'Copy package to ArtifactStagingDirectory'

  - task: NuGetCommand@2
    condition: eq(variables['RUNBUILDFORINTEGRATIONTESTS'], 'True')
    inputs:
      command: 'push'
      packagesToPush: '$(Build.ArtifactStagingDirectory)/**/*.nupkg;!$(Build.ArtifactStagingDirectory)/**/*.symbols.nupkg'
      nuGetFeedType: 'internal'
      publishVstsFeed: 'e6a70c92-4128-439f-8012-382fe78d6396/f37f760c-aebd-443e-9714-ce725cd427df'
      allowPackageConflicts: true

  - task: DotNetCoreCLI@2
    displayName: 'Build performance package'
    inputs:
      command: 'custom'
      custom: 'pack'
      arguments: '-o WebJobs.Script.Performance.App'
      projects: |
        **\WebJobs.Script.Performance.App.csproj
  - task: DotNetCoreCLI@2
    displayName: 'Build Abstractions and ExtensionsMetadataGenerator'
    inputs:
      command: 'build'
      arguments: '-c Release'
      projects: |
        **\ExtensionsMetadataGenerator.csproj
        **\WebJobs.Script.Abstractions.csproj
  - task: SFP.build-tasks.custom-build-task-1.EsrpCodeSigning@2
    displayName: 'ESRP CodeSigning: Strong Name and Authenticode'
    inputs:
      ConnectedServiceName: 'ESRP Service'
      FolderPath: 'src\WebJobs.Script.Abstractions\bin\Release'
      Pattern: Microsoft.Azure.WebJobs.Script.Abstractions*.dll
      signConfigType: inlineSignParams
      inlineOperation: |
        [
          {
            "KeyCode": "CP-230012",
            "OperationCode": "SigntoolSign",
            "Parameters": {
              "OpusName": "Microsoft",
              "OpusInfo": "http://www.microsoft.com",
              "FileDigest": "/fd \"SHA256\"",
              "PageHash": "/NPH",
              "TimeStamp": "/tr \"http://rfc3161.gtm.corp.microsoft.com/TSS/HttpTspServer\" /td sha256"
            },
            "ToolName": "sign",
            "ToolVersion": "1.0"
          },
          {
            "KeyCode": "CP-230012",
            "OperationCode": "SigntoolVerify",
            "Parameters": {},
            "ToolName": "sign",
            "ToolVersion": "1.0"
          }
        ]
  - task: DeleteFiles@1
    displayName: 'Delete CodeSignSummary files'
    inputs:
      contents: '**\CodeSignSummary-*.md'
  - task: DotNetCoreCLI@2
    displayName: 'Pack WebJobs.Script.Abstractions package'
    inputs:
      command: 'custom'
      custom: 'pack'
      arguments: '--no-build -c Release -o packages'
      projects: |
        **\WebJobs.Script.Abstractions.csproj
  - task: SFP.build-tasks.custom-build-task-1.EsrpCodeSigning@2
    displayName: 'ESRP CodeSigning: Nupkg'
    inputs:
      ConnectedServiceName: 'ESRP Service'
      FolderPath: 'packages'
      Pattern: 'Microsoft.Azure.WebJobs.Script.Abstractions*.nupkg'
      signConfigType: inlineSignParams
      inlineOperation: |
        [
            {
              "KeyCode": "CP-401405",
              "OperationCode": "NuGetSign",
              "Parameters": {},
              "ToolName": "sign",
              "ToolVersion": "1.0"
            },
            {
              "KeyCode": "CP-401405",
              "OperationCode": "NuGetVerify",
              "Parameters": {},
              "ToolName": "sign",
              "ToolVersion": "1.0"
            }
        ]
  - task: SFP.build-tasks.custom-build-task-1.EsrpCodeSigning@2
    displayName: 'ESRP CodeSigning: Strong Name and Authenticode'
    inputs:
      ConnectedServiceName: 'ESRP Service'
      FolderPath: 'tools\ExtensionsMetadataGenerator\src\ExtensionsMetadataGenerator\bin\Release'
      Pattern: Microsoft.Azure.WebJobs.Script.ExtensionsMetadataGenerator*.dll
      signConfigType: inlineSignParams
      inlineOperation: |
        [
          {
              "KeyCode" : "CP-233863-SN",
              "OperationCode" : "StrongNameSign",
              "Parameters" : {},
              "ToolName" : "sign",
              "ToolVersion" : "1.0"
          },
          {
              "KeyCode" : "CP-233863-SN",
              "OperationCode" : "StrongNameVerify",
              "Parameters" : {},
              "ToolName" : "sign",
              "ToolVersion" : "1.0"
          },
          {
            "KeyCode": "CP-230012",
            "OperationCode": "SigntoolSign",
            "Parameters": {
              "OpusName": "Microsoft",
              "OpusInfo": "http://www.microsoft.com",
              "FileDigest": "/fd \"SHA256\"",
              "PageHash": "/NPH",
              "TimeStamp": "/tr \"http://rfc3161.gtm.corp.microsoft.com/TSS/HttpTspServer\" /td sha256"
            },
            "ToolName": "sign",
            "ToolVersion": "1.0"
          },
          {
            "KeyCode": "CP-230012",
            "OperationCode": "SigntoolVerify",
            "Parameters": {},
            "ToolName": "sign",
            "ToolVersion": "1.0"
          }
        ]
    condition: and(succeeded(), startsWith(variables['SignArtifacts'], 'true'))
  - task: DeleteFiles@1
    displayName: 'Delete CodeSignSummary files'
    inputs:
      contents: '**\CodeSignSummary-*.md'
  - task: DotNetCoreCLI@2
    displayName: 'Pack ExtensionsMetadataGenerator package'
    inputs:
      command: 'custom'
      custom: 'pack'
      arguments: '--no-build -c Release -o packages $(emgSuffixSwitch)'
      projects: |
        **\ExtensionsMetadataGenerator.csproj
        steps:
  - task: SFP.build-tasks.custom-build-task-1.EsrpCodeSigning@2
    displayName: 'ESRP CodeSigning: Nupkg'
    inputs:
      ConnectedServiceName: 'ESRP Service'
      FolderPath: 'packages'
      Pattern: 'Microsoft.Azure.WebJobs.Script.ExtensionsMetadataGenerator*.nupkg'
      signConfigType: inlineSignParams
      inlineOperation: |
        [
            {
              "KeyCode": "CP-401405",
              "OperationCode": "NuGetSign",
              "Parameters": {},
              "ToolName": "sign",
              "ToolVersion": "1.0"
            },
            {
              "KeyCode": "CP-401405",
              "OperationCode": "NuGetVerify",
              "Parameters": {},
              "ToolName": "sign",
              "ToolVersion": "1.0"
            }
        ]
    condition: and(succeeded(), startsWith(variables['SignArtifacts'], 'true'))
  - task: DeleteFiles@1
    displayName: 'Delete CodeSignSummary files'
    inputs:
      contents: '**\CodeSignSummary-*.md'
  - task: ManifestGeneratorTask@0
    displayName: 'SBOM Generation Task - SiteExtension'
    inputs:
      BuildDropPath: '$(Build.ArtifactStagingDirectory)\SiteExtension'
      Verbosity: 'Information'
  - publish: $(Build.ArtifactStagingDirectory)\SiteExtension
    artifact: SiteExtension
  - pwsh: |
      if ((test-path $(Build.ArtifactStagingDirectory)\ZippedPatchSiteExtension))
      {
        Write-Host "Patched site extension detected."
        Write-Host "##vso[task.setvariable variable=isPatchVersion]true"
      }
    displayName: 'Set isPatchVersion'
  - task: ManifestGeneratorTask@0
    displayName: 'SBOM Generation Task - ZippedPatchSiteExtension'
    inputs:
      BuildDropPath: '$(Build.ArtifactStagingDirectory)\ZippedPatchSiteExtension'
      Verbosity: 'Information'
    condition: and(succeeded(), eq(variables['isPatchVersion'], 'true'))
  - publish: $(Build.ArtifactStagingDirectory)\ZippedPatchSiteExtension
    artifact: PatchedSiteExtension
    condition: and(succeeded(), eq(variables['isPatchVersion'], 'true'))
  - task: ManifestGeneratorTask@0
    displayName: 'SBOM Generation Task - PrivateSiteExtension'
    inputs:
      BuildDropPath: '$(Build.ArtifactStagingDirectory)\PrivateSiteExtension'
      Verbosity: 'Information'
  - publish: $(Build.ArtifactStagingDirectory)\PrivateSiteExtension
    artifact: PrivateSiteExtension
  - task: ManifestGeneratorTask@0
    displayName: 'SBOM Generation Task - Symbols'
    inputs:
      BuildDropPath: '$(Build.ArtifactStagingDirectory)\Symbols'
      Verbosity: 'Information'
  - publish: $(Build.ArtifactStagingDirectory)\Symbols
    artifact: Symbols
  - task: ManifestGeneratorTask@0
    displayName: 'SBOM Generation Task - NugetPackages'
    inputs:
      BuildDropPath: '$(Build.Repository.LocalPath)\packages'
      Verbosity: 'Information'
  - publish: $(Build.Repository.LocalPath)\packages
    artifact: NugetPackages
  - task: ManifestGeneratorTask@0
    displayName: 'SBOM Generation Task - Performance'
    inputs:
      BuildDropPath: '$(Build.Repository.LocalPath)\WebJobs.Script.Performance.App'
      Verbosity: 'Information'
  - publish: $(Build.Repository.LocalPath)\WebJobs.Script.Performance.App
    artifact: Performance

- job: RunUnitTests
  pool:
    name: '1ES-Hosted-AzFunc'
    demands:
      - ImageOverride -equals MMS2019TLS
  steps:
  - template: build/install-dotnet.yml
  - task: DotNetCoreCLI@2
    displayName: 'Unit Tests'
    inputs:
      command: 'test'
      testRunTitle: 'Unit Tests'
      arguments: '-v n'
      projects: |
        **\ExtensionsMetadataGeneratorTests.csproj
        **\WebJobs.Script.Scaling.Tests.csproj
        **\WebJobs.Script.Tests.csproj

- job: RunNonE2EIntegrationTests
  pool:
    name: '1ES-Hosted-AzFunc'
    demands:
      - ImageOverride -equals MMS2019TLS
  steps:
  - template: build/install-dotnet.yml
  - task: UseNode@1
    inputs:
      version: '14.x'
  - task: PowerShell@2
    displayName: 'Install Az.Storage Powershell module'
    inputs:
      targetType: 'inline'
      script: 'Install-Module -Name Az.Storage -RequiredVersion 1.11.0 -Scope CurrentUser -Force -AllowClobber'

  - task: AzureKeyVault@1
    inputs:
      # Note: This is actually a Service Connection in DevOps, not an Azure subscription name
      azureSubscription: 'Azure-Functions-Host-CI'
      keyVaultName: 'azure-functions-host-ci'
      secretsFilter: '*'
  - task: PowerShell@2
    displayName: 'Checkout secrets'
    inputs:
      filePath: '$(Build.Repository.LocalPath)\build\checkout-secrets.ps1'
      arguments: '-connectionString ''$(Storage-azurefunctionshostci0)'''
  - task: AzureKeyVault@1
    inputs:
      # Note: This is actually a Service Connection in DevOps, not an Azure subscription name
      azureSubscription: 'Azure-Functions-Host-CI'
      keyVaultName: azure-functions-host-$(LeaseBlob)
      secretsFilter: '*'
  - task: DotNetCoreCLI@2
    displayName: 'Non-E2E integration tests'
    inputs:
      command: 'test'
      testRunTitle: 'Non-E2E integration tests'
      arguments: '--filter "Category!=E2E"'
      projects: |
        **\WebJobs.Script.Tests.Integration.csproj
    env:
      AzureWebJobsStorage: $(Storage)
      AzureWebJobsSecondaryStorage: $(SecondaryStorage)
      ConnectionStrings__CosmosDB: $(CosmosDB)
      AzureWebJobsEventHubSender: $(EventHub)
      AzureWebJobsEventHubReceiver: $(EventHub)
      AzureWebJobsSecretStorageKeyVaultUri: $(KeyVaultUri)
      AzureWebJobsSecretStorageKeyVaultTenantId: $(AzureTenantId)
      AzureWebJobsSecretStorageKeyVaultClientId: $(AzureClientId)
      AzureWebJobsSecretStorageKeyVaultClientSecret: $(AzureClientSecret)
  - task: PowerShell@2
    condition: always()
    displayName: 'Checkin secrets'
    inputs:
      filePath: '$(Build.Repository.LocalPath)\build\checkin-secrets.ps1'
      arguments: '-connectionString ''$(Storage-azurefunctionshostci0)'' -leaseBlob $(LeaseBlob) -leaseToken $(LeaseToken)'

- job: RunIntegrationTests
  pool:
    name: '1ES-Hosted-AzFunc'
    demands:
      - ImageOverride -equals MMS2019TLS
  steps:
  - template: build/install-dotnet.yml
  - task: UseNode@1
    inputs:
      version: '14.x'
  - task: UsePythonVersion@0
    inputs:
      versionSpec: '3.7.x'
      addToPath: true
  - task: PowerShell@2
    displayName: 'Install Az.Storage Powershell module'
    inputs:
      targetType: 'inline'
      script: 'Install-Module -Name Az.Storage -RequiredVersion 1.11.0 -Scope CurrentUser -Force -AllowClobber'
  - task: Npm@1
    displayName: 'npm ci'
    inputs:
      command: ci
      workingDir: sample/CustomHandlerRetry
  - task: AzureKeyVault@1
    inputs:
      # Note: This is actually a Service Connection in DevOps, not an Azure subscription name
      azureSubscription: 'Azure-Functions-Host-CI'
      keyVaultName: 'azure-functions-host-ci'
      secretsFilter: '*'
  - task: PowerShell@2
    displayName: 'Checkout secrets'
    inputs:
      filePath: '$(Build.Repository.LocalPath)\build\checkout-secrets.ps1'
      arguments: '-connectionString ''$(Storage-azurefunctionshostci0)'''
  - task: AzureKeyVault@1
    inputs:
      # Note: This is actually a Service Connection in DevOps, not an Azure subscription name
      azureSubscription: 'Azure-Functions-Host-CI'
      keyVaultName: azure-functions-host-$(LeaseBlob)
      secretsFilter: '*'
  - task: PowerShell@2
    displayName: 'Set environment variables'
    inputs:
      targetType: 'inline'
      script: |
        Write-Host "##vso[task.setvariable variable=AzureWebJobsStorage]$env:AzureWebJobsStorageSecretMap"
        Write-Host "##vso[task.setvariable variable=AzureWebJobsSeconaryStorage]$env:AzureWebJobsSecondaryStorageSecretMap"
        Write-Host "##vso[task.setvariable variable=ConnectionStrings__CosmosDB]$env:CosmosDbSecretMap"
        Write-Host "##vso[task.setvariable variable=AzureWebJobsEventHubSender]$env:AzureWebJobsEventHubSenderSecretMap"
        Write-Host "##vso[task.setvariable variable=AzureWebJobsEventHubReceiver]$env:AzureWebJobsEventHubReceiverSecretMap"
    env:
      AzureWebJobsStorageSecretMap: $(Storage)
      AzureWebJobsSecondaryStorageSecretMap: $(SecondaryStorage)
      CosmosDbSecretMap: $(CosmosDb)
      AzureWebJobsEventHubSenderSecretMap: $(EventHub)
      AzureWebJobsEventHubReceiverSecretMap: $(EventHub)
  - task: JavaToolInstaller@0
    inputs:
      versionSpec: '11'
      jdkArchitectureOption: 'x64'
      jdkSourceOption: 'PreInstalled'
  - task: DotNetCoreCLI@2
    displayName: "C# end to end tests"
    condition: succeededOrFailed()
    inputs:
      command: 'test'
      testRunTitle: "C# end to end tests"
      arguments: '--filter "Group=CSharpEndToEndTests"'
      projects: |
        **\WebJobs.Script.Tests.Integration.csproj
  - task: DotNetCoreCLI@2
    displayName: "Node end to end tests"
    condition: succeededOrFailed()
    inputs:
      command: 'test'
      testRunTitle: "Node end to end tests"
      arguments: '--filter "Group=NodeEndToEndTests" --no-build'
      projects: |
        **\WebJobs.Script.Tests.Integration.csproj
  - task: DotNetCoreCLI@2
    displayName: "Direct load end to end tests"
    condition: succeededOrFailed()
    inputs:
      command: 'test'
      testRunTitle: "Direct load end to end tests"
      arguments: '--filter "Group=DirectLoadEndToEndTests" --no-build'
      projects: |
        **\WebJobs.Script.Tests.Integration.csproj
  - task: DotNetCoreCLI@2
    displayName: "F# end to end tests"
    condition: succeededOrFailed()
    inputs:
      command: 'test'
      testRunTitle: "F# end to end tests"
      arguments: '--filter "Group=FSharpEndToEndTests" --no-build'
      projects: |
        **\WebJobs.Script.Tests.Integration.csproj
  - task: DotNetCoreCLI@2
    displayName: "Language worker end to end tests"
    condition: succeededOrFailed()
    inputs:
      command: 'test'
      testRunTitle: "Language worker end to end tests"
      arguments: '--filter "Group=LanguageWorkerSelectionEndToEndTests" --no-build'
      projects: |
        **\WebJobs.Script.Tests.Integration.csproj
  - task: DotNetCoreCLI@2
    displayName: "Node script host end to end tests"
    condition: succeededOrFailed()
    inputs:
      command: 'test'
      testRunTitle: "Node script host end to end tests"
      arguments: '--filter "Group=NodeScriptHostTests" --no-build'
      projects: |
        **\WebJobs.Script.Tests.Integration.csproj
  - task: DotNetCoreCLI@2
    displayName: "Raw assembly end to end tests"
    condition: succeededOrFailed()
    inputs:
      command: 'test'
      testRunTitle: "Raw assembly end to end tests"
      arguments: '--filter "Group=RawAssemblyEndToEndTests" --no-build'
      projects: |
        **\WebJobs.Script.Tests.Integration.csproj
  - task: DotNetCoreCLI@2
    displayName: "Samples end to end tests"
    condition: succeededOrFailed()
    inputs:
      command: 'test'
      testRunTitle: "Samples end to end tests"
      arguments: '--filter "Group=SamplesEndToEndTests" --no-build'
      projects: |
        **\WebJobs.Script.Tests.Integration.csproj
  - task: DotNetCoreCLI@2
    displayName: "Drain mode end to end tests"
    condition: succeededOrFailed()
    inputs:
      command: 'test'
      testRunTitle: "Drain mode end to end tests"
      arguments: '--filter "Group=DrainModeEndToEndTests" --no-build'
      projects: |
        **\WebJobs.Script.Tests.Integration.csproj
  - task: DotNetCoreCLI@2
    displayName: "Standby mode end to end tests Windows"
    condition: succeededOrFailed()
    inputs:
      command: 'test'
      testRunTitle: "Standby mode end to end tests Windows"
      arguments: '--filter "Group=StandbyModeEndToEndTests_Windows" --no-build'
      projects: |
        **\WebJobs.Script.Tests.Integration.csproj
  - task: DotNetCoreCLI@2
    displayName: "Standby mode end to end tests Linux"
    condition: succeededOrFailed()
    inputs:
      command: 'test'
      testRunTitle: "Standby mode end to end tests Linux"
      arguments: '--filter "Group=StandbyModeEndToEndTests_Linux" --no-build'
      projects: |
        **\WebJobs.Script.Tests.Integration.csproj
  - task: DotNetCoreCLI@2
    displayName: "Linux container end to end tests Windows"
    condition: succeededOrFailed()
    inputs:
      command: 'test'
      testRunTitle: "Linux container end to end tests Windows"
      arguments: '--filter "Group=ContainerInstanceTests" --no-build'
      projects: |
        **\WebJobs.Script.Tests.Integration.csproj
  - task: DotNetCoreCLI@2
    displayName: "Release verification tests"
    condition: eq(variables['isReleaseBranch'], 'True')
    inputs:
      command: 'test'
      testRunTitle: "Release verification tests"
      arguments: '--filter "Group=ReleaseTests" --no-build'
      projects: |
        **\WebJobs.Script.Tests.Integration.csproj
  - task: PowerShell@2
    condition: always()
    displayName: 'Checkin secrets'
    inputs:
      filePath: '$(Build.Repository.LocalPath)\build\checkin-secrets.ps1'
      arguments: '-connectionString ''$(Storage-azurefunctionshostci0)'' -leaseBlob $(LeaseBlob) -leaseToken $(LeaseToken)'<|MERGE_RESOLUTION|>--- conflicted
+++ resolved
@@ -1,14 +1,6 @@
 variables:
   buildNumber: $[ counter('constant', 13000) ]
   isReleaseBranch: $[contains(variables['Build.SourceBranch'], 'release/')]
-<<<<<<< HEAD
-  ${{ if contains(variables['Build.SourceBranch'], 'release/inproc6/') }}:
-    minorVersionPrefix: "6"
-  {{ else }}:
-    minorVersionPrefix: "10"
-  {{ endif }}
-=======
->>>>>>> c2d21811
   DOTNET_NOLOGO: 1
   DOTNET_SKIP_FIRST_TIME_EXPERIENCE: 1
   DOTNET_CLI_TELEMETRY_OPTOUT: 1
