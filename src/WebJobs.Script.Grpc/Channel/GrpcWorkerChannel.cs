--- conflicted
+++ resolved
@@ -621,12 +621,6 @@
                     return;
                 }
 
-<<<<<<< HEAD
-                    await SendStreamingMessageAsync(new StreamingMessage
-                    {
-                        InvocationRequest = invocationRequest
-                    });
-=======
                 var invocationRequest = await context.ToRpcInvocationRequest(_workerChannelLogger, _workerCapabilities, _isSharedMemoryDataTransferEnabled, _sharedMemoryManager);
                 AddAdditionalTraceContext(invocationRequest.TraceContext.Attributes, context);
                 _executingInvocations.TryAdd(invocationRequest.InvocationId, context);
@@ -634,10 +628,9 @@
                 if (_cancelCapabilityEnabled)
                 {
                     context.CancellationToken.Register(() => SendInvocationCancel(invocationRequest.InvocationId));
->>>>>>> 68708376
-                }
-
-                SendStreamingMessage(new StreamingMessage
+                }
+
+                await SendStreamingMessageAsync(new StreamingMessage
                 {
                     InvocationRequest = invocationRequest
                 });
