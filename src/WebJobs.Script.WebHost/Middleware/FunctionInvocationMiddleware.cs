--- conflicted
+++ resolved
@@ -61,11 +61,7 @@
                     return;
                 }
 
-<<<<<<< HEAD
                 ActionContext actionContext = new ActionContext(context, context.GetRouteData(), new ActionDescriptor());
-=======
-                ActionContext actionContext = new ActionContext(context, _emptyRouteData, _emptyActionDescriptor);
->>>>>>> 497bd199
                 await result.ExecuteResultAsync(actionContext);
             }
         }
