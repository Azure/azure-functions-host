--- conflicted
+++ resolved
@@ -13,11 +13,7 @@
     public class AzureMonitorDiagnosticLogger : ILogger
     {
         internal const string AzureMonitorCategoryName = "FunctionAppLogs";
-<<<<<<< HEAD
-        internal const string AzureMonitorOperationName = "Microsoft.Web/sites/functions/execution";
-=======
         internal const string AzureMonitorOperationName = "Microsoft.Web/sites/functions/log";
->>>>>>> 3d13bf10
 
         private readonly string _hostVersion = ScriptHost.Version;
         private readonly string _regionName;
