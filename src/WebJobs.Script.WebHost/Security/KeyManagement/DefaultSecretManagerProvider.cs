﻿// Copyright (c) .NET Foundation. All rights reserved.
// Licensed under the MIT License. See License.txt in the project root for license information.

using System;
using System.IO;
using System.Threading;
using Microsoft.Azure.WebJobs.Host.Executors;
using Microsoft.Azure.WebJobs.Script.Diagnostics;
using Microsoft.Azure.WebJobs.Script.Extensions;
using Microsoft.Extensions.Configuration;
using Microsoft.Extensions.Logging;
using Microsoft.Extensions.Options;

namespace Microsoft.Azure.WebJobs.Script.WebHost
{
    public sealed class DefaultSecretManagerProvider : ISecretManagerProvider
    {
        private const string FileStorage = "Files";
        private readonly ILoggerFactory _loggerFactory;
        private readonly IMetricsLogger _metricsLogger;
        private readonly IOptionsMonitor<ScriptApplicationHostOptions> _options;
        private readonly IHostIdProvider _hostIdProvider;
        private readonly IConfiguration _configuration;
        private readonly IEnvironment _environment;
        private readonly HostNameProvider _hostNameProvider;
        private readonly StartupContextProvider _startupContextProvider;
        private readonly IAzureStorageProvider _azureStorageProvider;
        private Lazy<ISecretManager> _secretManagerLazy;

        public DefaultSecretManagerProvider(IOptionsMonitor<ScriptApplicationHostOptions> options, IHostIdProvider hostIdProvider,
            IConfiguration configuration, IEnvironment environment, ILoggerFactory loggerFactory, IMetricsLogger metricsLogger, HostNameProvider hostNameProvider, StartupContextProvider startupContextProvider, IAzureStorageProvider azureStorageProvider)
        {
            if (loggerFactory == null)
            {
                throw new ArgumentNullException(nameof(loggerFactory));
            }

            _options = options ?? throw new ArgumentNullException(nameof(options));
            _hostIdProvider = hostIdProvider ?? throw new ArgumentNullException(nameof(hostIdProvider));
            _configuration = configuration ?? throw new ArgumentNullException(nameof(configuration));
            _environment = environment ?? throw new ArgumentNullException(nameof(environment));
            _hostNameProvider = hostNameProvider ?? throw new ArgumentNullException(nameof(hostNameProvider));
            _startupContextProvider = startupContextProvider ?? throw new ArgumentNullException(nameof(startupContextProvider));

            _loggerFactory = loggerFactory;
            _metricsLogger = metricsLogger ?? throw new ArgumentNullException(nameof(metricsLogger));
            _secretManagerLazy = new Lazy<ISecretManager>(Create);

            // When these options change (due to specialization), we need to reset the secret manager.
            options.OnChange(_ => ResetSecretManager());

            _azureStorageProvider = azureStorageProvider;
        }

        public ISecretManager Current => _secretManagerLazy.Value;

        private void ResetSecretManager() => Interlocked.Exchange(ref _secretManagerLazy, new Lazy<ISecretManager>(Create));

        private ISecretManager Create() => new SecretManager(CreateSecretsRepository(), _loggerFactory.CreateLogger<SecretManager>(), _metricsLogger, _hostNameProvider, _startupContextProvider);

        internal ISecretsRepository CreateSecretsRepository()
        {
<<<<<<< HEAD
            string secretStorageType = _environment.GetEnvironmentVariable(EnvironmentSettingNames.AzureWebJobsSecretStorageType);
=======
            ISecretsRepository repository;

            string secretStorageType = Environment.GetEnvironmentVariable(EnvironmentSettingNames.AzureWebJobsSecretStorageType);
>>>>>>> 715ff46c
            string secretStorageSas = _environment.GetEnvironmentVariable(EnvironmentSettingNames.AzureWebJobsSecretStorageSas);

            if (secretStorageType != null && secretStorageType.Equals(FileStorage, StringComparison.OrdinalIgnoreCase))
            {
                repository = new FileSystemSecretsRepository(_options.CurrentValue.SecretsPath, _loggerFactory.CreateLogger<FileSystemSecretsRepository>(), _environment);
            }
            else if (secretStorageType != null && secretStorageType.Equals("keyvault", StringComparison.OrdinalIgnoreCase))
            {
<<<<<<< HEAD
                string azureWebJobsSecretStorageKeyVaultUri = _environment.GetEnvironmentVariable(EnvironmentSettingNames.AzureWebJobsSecretStorageKeyVaultUri);
                string azureWebJobsSecretStorageKeyVaultClientId = _environment.GetEnvironmentVariable(EnvironmentSettingNames.AzureWebJobsSecretStorageKeyVaultClientId);
                string azureWebJobsSecretStorageKeyVaultClientSecret = _environment.GetEnvironmentVariable(EnvironmentSettingNames.AzureWebJobsSecretStorageKeyVaultClientSecret);
                string azureWebJobsSecretStorageKeyVaultTenantId = _environment.GetEnvironmentVariable(EnvironmentSettingNames.AzureWebJobsSecretStorageKeyVaultTenantId);

                var logger = _loggerFactory.CreateLogger<KeyVaultSecretsRepository>();

                return new KeyVaultSecretsRepository(Path.Combine(_options.CurrentValue.SecretsPath, "Sentinels"), azureWebJobsSecretStorageKeyVaultUri, azureWebJobsSecretStorageKeyVaultClientId,
                                                                    azureWebJobsSecretStorageKeyVaultClientSecret, azureWebJobsSecretStorageKeyVaultTenantId, logger, _environment);
=======
                string azureWebJobsSecretStorageKeyVaultName = Environment.GetEnvironmentVariable(EnvironmentSettingNames.AzureWebJobsSecretStorageKeyVaultName);
                string azureWebJobsSecretStorageKeyVaultConnectionString = Environment.GetEnvironmentVariable(EnvironmentSettingNames.AzureWebJobsSecretStorageKeyVaultConnectionString);

                repository = new KeyVaultSecretsRepository(Path.Combine(_options.CurrentValue.SecretsPath, "Sentinels"),
                                                           azureWebJobsSecretStorageKeyVaultName,
                                                           azureWebJobsSecretStorageKeyVaultConnectionString,
                                                           _loggerFactory.CreateLogger<KeyVaultSecretsRepository>(),
                                                           _environment);
>>>>>>> 715ff46c
            }
            else if (secretStorageType != null && secretStorageType.Equals("kubernetes", StringComparison.OrdinalIgnoreCase))
            {
                repository = new KubernetesSecretsRepository(_environment, new SimpleKubernetesClient(_environment, _loggerFactory.CreateLogger<SimpleKubernetesClient>()));
            }
            else if (secretStorageSas != null)
            {
                string siteSlotName = _environment.GetAzureWebsiteUniqueSlotName() ?? _hostIdProvider.GetHostIdAsync(CancellationToken.None).GetAwaiter().GetResult();
                repository = new BlobStorageSasSecretsRepository(Path.Combine(_options.CurrentValue.SecretsPath, "Sentinels"),
                                                                 secretStorageSas,
                                                                 siteSlotName,
                                                                 _loggerFactory.CreateLogger<BlobStorageSasSecretsRepository>(),
                                                                 _environment,
                                                                 _azureStorageProvider);
            }
            else if (_azureStorageProvider.ConnectionExists(ConnectionStringNames.Storage))
            {
                string siteSlotName = _environment.GetAzureWebsiteUniqueSlotName() ?? _hostIdProvider.GetHostIdAsync(CancellationToken.None).GetAwaiter().GetResult();
                repository = new BlobStorageSecretsRepository(Path.Combine(_options.CurrentValue.SecretsPath, "Sentinels"),
                                                              ConnectionStringNames.Storage,
                                                              siteSlotName,
                                                              _loggerFactory.CreateLogger<BlobStorageSecretsRepository>(),
                                                              _environment,
                                                              _azureStorageProvider);
            }
            else
            {
                throw new InvalidOperationException($"Secret initialization from Blob storage failed due to missing both an Azure Storage connection string and a SAS connection uri. " +
                    $"For Blob Storage, please provide at least one of these. If you intend to use files for secrets, add an App Setting key '{EnvironmentSettingNames.AzureWebJobsSecretStorageType}' with value '{FileStorage}'.");
            }

            ILogger logger = _loggerFactory.CreateLogger<DefaultSecretManagerProvider>();
            logger.LogInformation("Resolved secret storage provider {provider}", repository.Name);
            return repository;
        }
    }
}<|MERGE_RESOLUTION|>--- conflicted
+++ resolved
@@ -60,13 +60,9 @@
 
         internal ISecretsRepository CreateSecretsRepository()
         {
-<<<<<<< HEAD
-            string secretStorageType = _environment.GetEnvironmentVariable(EnvironmentSettingNames.AzureWebJobsSecretStorageType);
-=======
             ISecretsRepository repository;
 
-            string secretStorageType = Environment.GetEnvironmentVariable(EnvironmentSettingNames.AzureWebJobsSecretStorageType);
->>>>>>> 715ff46c
+            string secretStorageType = _environment.GetEnvironmentVariable(EnvironmentSettingNames.AzureWebJobsSecretStorageType);
             string secretStorageSas = _environment.GetEnvironmentVariable(EnvironmentSettingNames.AzureWebJobsSecretStorageSas);
 
             if (secretStorageType != null && secretStorageType.Equals(FileStorage, StringComparison.OrdinalIgnoreCase))
@@ -75,26 +71,15 @@
             }
             else if (secretStorageType != null && secretStorageType.Equals("keyvault", StringComparison.OrdinalIgnoreCase))
             {
-<<<<<<< HEAD
                 string azureWebJobsSecretStorageKeyVaultUri = _environment.GetEnvironmentVariable(EnvironmentSettingNames.AzureWebJobsSecretStorageKeyVaultUri);
                 string azureWebJobsSecretStorageKeyVaultClientId = _environment.GetEnvironmentVariable(EnvironmentSettingNames.AzureWebJobsSecretStorageKeyVaultClientId);
                 string azureWebJobsSecretStorageKeyVaultClientSecret = _environment.GetEnvironmentVariable(EnvironmentSettingNames.AzureWebJobsSecretStorageKeyVaultClientSecret);
                 string azureWebJobsSecretStorageKeyVaultTenantId = _environment.GetEnvironmentVariable(EnvironmentSettingNames.AzureWebJobsSecretStorageKeyVaultTenantId);
 
-                var logger = _loggerFactory.CreateLogger<KeyVaultSecretsRepository>();
+                var keyVaultLogger = _loggerFactory.CreateLogger<KeyVaultSecretsRepository>();
 
                 return new KeyVaultSecretsRepository(Path.Combine(_options.CurrentValue.SecretsPath, "Sentinels"), azureWebJobsSecretStorageKeyVaultUri, azureWebJobsSecretStorageKeyVaultClientId,
-                                                                    azureWebJobsSecretStorageKeyVaultClientSecret, azureWebJobsSecretStorageKeyVaultTenantId, logger, _environment);
-=======
-                string azureWebJobsSecretStorageKeyVaultName = Environment.GetEnvironmentVariable(EnvironmentSettingNames.AzureWebJobsSecretStorageKeyVaultName);
-                string azureWebJobsSecretStorageKeyVaultConnectionString = Environment.GetEnvironmentVariable(EnvironmentSettingNames.AzureWebJobsSecretStorageKeyVaultConnectionString);
-
-                repository = new KeyVaultSecretsRepository(Path.Combine(_options.CurrentValue.SecretsPath, "Sentinels"),
-                                                           azureWebJobsSecretStorageKeyVaultName,
-                                                           azureWebJobsSecretStorageKeyVaultConnectionString,
-                                                           _loggerFactory.CreateLogger<KeyVaultSecretsRepository>(),
-                                                           _environment);
->>>>>>> 715ff46c
+                                                                    azureWebJobsSecretStorageKeyVaultClientSecret, azureWebJobsSecretStorageKeyVaultTenantId, keyVaultLogger, _environment);
             }
             else if (secretStorageType != null && secretStorageType.Equals("kubernetes", StringComparison.OrdinalIgnoreCase))
             {
