--- conflicted
+++ resolved
@@ -49,7 +49,7 @@
             // When these options change (due to specialization), we need to reset the secret manager.
             options.OnChange(_ => ResetSecretManager());
 
-            _azureBlobStorageProvider = azureBlobStorageProvider;
+            _azureBlobStorageProvider = azureBlobStorageProvider ?? throw new ArgumentNullException(nameof(azureBlobStorageProvider));
         }
 
         public ISecretManager Current => _secretManagerLazy.Value;
@@ -88,30 +88,22 @@
             else if (secretStorageSas != null)
             {
                 string siteSlotName = _environment.GetAzureWebsiteUniqueSlotName() ?? _hostIdProvider.GetHostIdAsync(CancellationToken.None).GetAwaiter().GetResult();
-<<<<<<< HEAD
-                return new BlobStorageSasSecretsRepository(Path.Combine(_options.CurrentValue.SecretsPath, "Sentinels"), secretStorageSas, siteSlotName, _loggerFactory.CreateLogger<BlobStorageSasSecretsRepository>(), _environment, _azureBlobStorageProvider);
-=======
                 repository = new BlobStorageSasSecretsRepository(Path.Combine(_options.CurrentValue.SecretsPath, "Sentinels"),
                                                                  secretStorageSas,
                                                                  siteSlotName,
                                                                  _loggerFactory.CreateLogger<BlobStorageSasSecretsRepository>(),
                                                                  _environment,
-                                                                 _azureStorageProvider);
->>>>>>> e03408a0
+                                                                 _azureBlobStorageProvider);
             }
             else if (StorageConnectionExists())
             {
                 string siteSlotName = _environment.GetAzureWebsiteUniqueSlotName() ?? _hostIdProvider.GetHostIdAsync(CancellationToken.None).GetAwaiter().GetResult();
-<<<<<<< HEAD
-                return new BlobStorageSecretsRepository(Path.Combine(_options.CurrentValue.SecretsPath, "Sentinels"), ConnectionStringNames.Storage, siteSlotName, _loggerFactory.CreateLogger<BlobStorageSecretsRepository>(), _environment, _azureBlobStorageProvider);
-=======
                 repository = new BlobStorageSecretsRepository(Path.Combine(_options.CurrentValue.SecretsPath, "Sentinels"),
                                                               ConnectionStringNames.Storage,
                                                               siteSlotName,
                                                               _loggerFactory.CreateLogger<BlobStorageSecretsRepository>(),
                                                               _environment,
-                                                              _azureStorageProvider);
->>>>>>> e03408a0
+                                                              _azureBlobStorageProvider);
             }
             else
             {
