﻿// Copyright (c) .NET Foundation. All rights reserved.
// Licensed under the MIT License. See License.txt in the project root for license information.

using System;
using System.Collections.Concurrent;
using System.Collections.Generic;
using System.Globalization;
using System.IO;
using System.Linq;
using System.Security.Cryptography;
using System.Text;
using System.Threading;
using System.Threading.Tasks;
using DryIoc;
using Microsoft.Azure.Web.DataProtection;
using Microsoft.Azure.WebJobs.Extensions.Http;
using Microsoft.Azure.WebJobs.Script.Diagnostics;
using Microsoft.Azure.WebJobs.Script.WebHost.Properties;
using Microsoft.Azure.WebJobs.Script.WebHost.Security;
using Microsoft.Extensions.Hosting;
using Microsoft.Extensions.Logging;
using DataProtectionConstants = Microsoft.Azure.Web.DataProtection.Constants;

namespace Microsoft.Azure.WebJobs.Script.WebHost
{
    public class SecretManager : IDisposable, ISecretManager
    {
        private readonly IKeyValueConverterFactory _keyValueConverterFactory;
        private readonly ILogger _logger;
        private readonly ISecretsRepository _repository;
        private readonly HostNameProvider _hostNameProvider;
        private readonly StartupContextProvider _startupContextProvider;
        private ConcurrentDictionary<string, IDictionary<string, string>> _functionSecrets;
        private ConcurrentDictionary<string, (string, AuthorizationLevel)> _authorizationCache = new ConcurrentDictionary<string, (string, AuthorizationLevel)>(StringComparer.OrdinalIgnoreCase);
        private HostSecretsInfo _hostSecrets;
        private SemaphoreSlim _hostSecretsLock = new SemaphoreSlim(1, 1);
        private ConcurrentDictionary<string, SemaphoreSlim> _functionSecretsLocks = new ConcurrentDictionary<string, SemaphoreSlim>(StringComparer.OrdinalIgnoreCase);
        private IMetricsLogger _metricsLogger;
        private string _repositoryClassName;
        private DateTime _lastCacheResetTime;

        public SecretManager()
        {
        }

        public SecretManager(ISecretsRepository repository, ILogger logger, IMetricsLogger metricsLogger, HostNameProvider hostNameProvider, StartupContextProvider startupContextProvider)
            : this(repository, new DefaultKeyValueConverterFactory(repository.IsEncryptionSupported), logger, metricsLogger, hostNameProvider, startupContextProvider)
        {
        }

        public SecretManager(ISecretsRepository repository, IKeyValueConverterFactory keyValueConverterFactory, ILogger logger, IMetricsLogger metricsLogger, HostNameProvider hostNameProvider, StartupContextProvider startupContextProvider)
        {
            _repository = repository ?? throw new ArgumentNullException(nameof(repository));
            _keyValueConverterFactory = keyValueConverterFactory ?? throw new ArgumentNullException(nameof(keyValueConverterFactory));
            _logger = logger ?? throw new ArgumentNullException(nameof(logger));
            _metricsLogger = metricsLogger ?? throw new ArgumentNullException(nameof(metricsLogger));
            _hostNameProvider = hostNameProvider ?? throw new ArgumentNullException(nameof(hostNameProvider));
            _startupContextProvider = startupContextProvider ?? throw new ArgumentNullException(nameof(startupContextProvider));

            _repositoryClassName = _repository.GetType().Name.ToLower();
            _repository.SecretsChanged += OnSecretsChanged;

            InitializeCache();
        }

        public void Dispose()
        {
            Dispose(true);
            GC.SuppressFinalize(this);
        }

        protected virtual void Dispose(bool disposing)
        {
            if (disposing)
            {
                (_repository as IDisposable)?.Dispose();
                _hostSecretsLock.Dispose();
            }
        }

        public async virtual Task<HostSecretsInfo> GetHostSecretsAsync()
        {
            if (_hostSecrets == null)
            {
                using (_metricsLogger.LatencyEvent(GetMetricEventName(MetricEventNames.SecretManagerGetHostSecrets)))
                {
                    await _hostSecretsLock.WaitAsync();

                    HostSecrets hostSecrets;
                    try
                    {
                        _logger.LogDebug("Loading host secrets");

                        hostSecrets = await LoadSecretsAsync<HostSecrets>();
                        try
                        {
                            if (hostSecrets == null)
                            {
                                // host secrets do not yet exist so generate them
                                _logger.LogDebug(Resources.TraceHostSecretGeneration);
                                hostSecrets = GenerateHostSecrets();
                                await PersistSecretsAsync(hostSecrets);
                            }
                        }
                        catch (Exception ex)
                        {
                            _logger.LogDebug(ex, "Exception while generating host secrets. This can happen if another instance is also generating secrets. Attempting to read secrets again.");
                            hostSecrets = await LoadSecretsAsync<HostSecrets>();

                            if (hostSecrets == null)
                            {
                                _logger.LogError("Host secrets are still null on second attempt.");
                                throw;
                            }
                        }

                        try
                        {
                            // Host secrets will be in the original persisted state at this point (e.g. encrypted),
                            // so we read the secrets running them through the appropriate readers
                            hostSecrets = ReadHostSecrets(hostSecrets);
                        }
                        catch (CryptographicException ex) when (!ex.InnerException.IsFatal())
                        {
                            string message = string.Format(Resources.TraceNonDecryptedHostSecretRefresh, ex);
                            _logger.LogDebug(message);
                            await PersistSecretsAsync(hostSecrets, null, true);
                            hostSecrets = GenerateHostSecrets(hostSecrets);
                            await RefreshSecretsAsync(hostSecrets);
                        }

                        // If the persistence state of any of our secrets is stale (e.g. the encryption key has been rotated), update
                        // the state and persist the secrets
                        if (hostSecrets.HasStaleKeys)
                        {
                            _logger.LogDebug(Resources.TraceStaleHostSecretRefresh);
                            await RefreshSecretsAsync(hostSecrets);
                        }

                        _hostSecrets = new HostSecretsInfo
                        {
                            MasterKey = hostSecrets.MasterKey.Value,
                            FunctionKeys = hostSecrets.FunctionKeys.ToDictionary(s => s.Name, s => s.Value),
                            SystemKeys = hostSecrets.SystemKeys.ToDictionary(s => s.Name, s => s.Value)
                        };
                    }
                    finally
                    {
                        _hostSecretsLock.Release();
                    }
                }
            }

            return _hostSecrets;
        }

        public async virtual Task<IDictionary<string, string>> GetFunctionSecretsAsync(string functionName, bool merged = false)
        {
            if (string.IsNullOrEmpty(functionName))
            {
                throw new ArgumentNullException(nameof(functionName));
            }

            functionName = functionName.ToLowerInvariant();
            if (!_functionSecrets.TryGetValue(functionName, out IDictionary<string, string> functionSecrets))
            {
                using (_metricsLogger.LatencyEvent(GetMetricEventName(MetricEventNames.SecretManagerGetFunctionSecrets), functionName))
                {
                    var functionSecretsLock = GetFunctionSecretsLock(functionName);
                    await functionSecretsLock.WaitAsync();

                    try
                    {
                        _logger.LogDebug($"Loading secrets for function '{functionName}'");

                        FunctionSecrets secrets = await LoadFunctionSecretsAsync(functionName);

                        try
                        {
                            if (secrets == null)
                            {
                                // no secrets exist for this function so generate them
                                string message = string.Format(Resources.TraceFunctionSecretGeneration, functionName);
                                _logger.LogDebug(message);
                                secrets = GenerateFunctionSecrets();

                                await PersistSecretsAsync(secrets, functionName);
                            }
                        }
                        catch (Exception ex)
                        {
                            _logger.LogDebug(ex, "Exception while generating function secrets. This can happen if another instance is also generating secrets. Attempting to read secrets again.");
                            secrets = await LoadFunctionSecretsAsync(functionName);

                            if (secrets == null)
                            {
                                _logger.LogError("Function secrets are still null on second attempt.");
                                throw;
                            }
                        }

                        try
                        {
                            // Read all secrets, which will run the keys through the appropriate readers
                            secrets.Keys = secrets.Keys.Select(k => _keyValueConverterFactory.ReadKey(k)).ToList();
                        }
                        catch (CryptographicException ex) when (!ex.InnerException.IsFatal())
                        {
                            string message = string.Format(Resources.TraceNonDecryptedFunctionSecretRefresh, functionName, ex);
                            _logger.LogDebug(message);
                            await PersistSecretsAsync(secrets, functionName, true);
                            secrets = GenerateFunctionSecrets(secrets);
                            await RefreshSecretsAsync(secrets, functionName);
                        }

                        if (secrets.HasStaleKeys)
                        {
                            _logger.LogDebug(string.Format(Resources.TraceStaleFunctionSecretRefresh, functionName));
                            await RefreshSecretsAsync(secrets, functionName);
                        }

                        var result = secrets.Keys.ToDictionary(s => s.Name, s => s.Value);
                        functionSecrets = _functionSecrets.AddOrUpdate(functionName, result, (n, r) => result);
                    }
                    finally
                    {
                        functionSecretsLock.Release();
                    }
                }
            }

            if (merged)
            {
                // If merged is true, we combine function specific keys with host level function keys,
                // prioritizing function specific keys
                var hostSecrets = await GetHostSecretsAsync();
                functionSecrets = functionSecrets.Union(hostSecrets.FunctionKeys.Where(s => !functionSecrets.ContainsKey(s.Key)))
                    .ToDictionary(kv => kv.Key, kv => kv.Value);
            }

            return functionSecrets;
        }

        public async Task<KeyOperationResult> AddOrUpdateFunctionSecretAsync(string secretName, string secret, string keyScope, ScriptSecretsType secretsType)
        {
            using (_metricsLogger.LatencyEvent(GetMetricEventName(MetricEventNames.SecretManagerAddOrUpdateFunctionSecret), GetFunctionName(keyScope, secretsType)))
            {
                Func<ScriptSecrets> secretsFactory = null;

                if (secretsType == ScriptSecretsType.Function)
                {
                    secretsFactory = () => new FunctionSecrets(new List<Key>());
                }
                else if (secretsType == ScriptSecretsType.Host)
                {
                    secretsType = ScriptSecretsType.Host;
                    secretsFactory = GenerateHostSecrets;
                }
                else
                {
                    throw new NotSupportedException($"Secrets type {secretsType.ToString("G")} not supported.");
                }

                KeyOperationResult result = await AddOrUpdateSecretAsync(secretsType, keyScope, secretName, secret, secretsFactory);

                _logger.LogInformation(string.Format(Resources.TraceAddOrUpdateFunctionSecret, secretsType, secretName, keyScope ?? "host", result.Result));

                return result;
            }
        }

        public async Task<KeyOperationResult> SetMasterKeyAsync(string value = null)
        {
            using (_metricsLogger.LatencyEvent(GetMetricEventName(MetricEventNames.SecretManagerSetMasterKey)))
            {
                HostSecrets secrets = await LoadSecretsAsync<HostSecrets>();

                if (secrets == null)
                {
                    secrets = GenerateHostSecrets();
                }

                OperationResult result;
                string masterKey;
                if (value == null)
                {
                    // Generate a new secret (clear)
                    masterKey = SecretGenerator.GenerateMasterKeyValue();
                    result = OperationResult.Created;
                }
                else
                {
                    // Use the provided secret
                    masterKey = value;
                    result = OperationResult.Updated;
                }

                // Creates a key with the new master key (which will be encrypted, if required)
                secrets.MasterKey = CreateKey(ScriptConstants.DefaultMasterKeyName, masterKey);

                await PersistSecretsAsync(secrets);

                _logger.LogInformation(string.Format(Resources.TraceMasterKeyCreatedOrUpdated, result));

                return new KeyOperationResult(masterKey, result);
            }
        }

        public async Task<bool> DeleteSecretAsync(string secretName, string keyScope, ScriptSecretsType secretsType)
        {
            using (_metricsLogger.LatencyEvent(GetMetricEventName(MetricEventNames.SecretManagerDeleteSecret), GetFunctionName(keyScope, secretsType)))
            {
                bool deleted = await ModifyFunctionSecretAsync(secretsType, keyScope, secretName, (secrets, key) =>
            {
                secrets?.RemoveKey(key, keyScope);
                return secrets;
            });

                if (deleted)
                {
                    string target = secretsType == ScriptSecretsType.Function
                        ? $"Function ('{keyScope}')"
                        : $"Host (scope: '{keyScope}')";

                    _logger.LogInformation(string.Format(Resources.TraceSecretDeleted, target, secretName));
                }

                return deleted;
            }
        }

        private async Task<KeyOperationResult> AddOrUpdateSecretAsync(ScriptSecretsType secretsType, string keyScope,
            string secretName, string secret, Func<ScriptSecrets> secretsFactory)
        {
            OperationResult result = OperationResult.NotFound;

            secret ??= SecretGenerator.GenerateFunctionKeyValue();

            await ModifyFunctionSecretsAsync(secretsType, keyScope, secrets =>
            {
                Key key = secrets.GetFunctionKey(secretName, keyScope);

                var createAndUpdateKey = new Action<OperationResult>((o) =>
                {
                    var newKey = CreateKey(secretName, secret);
                    secrets.AddKey(newKey, keyScope);
                    result = o;
                });

                if (key == null)
                {
                    createAndUpdateKey(OperationResult.Created);
                }
                else if (secrets.RemoveKey(key, keyScope))
                {
                    createAndUpdateKey(OperationResult.Updated);
                }

                return secrets;
            }, secretsFactory);

            return new KeyOperationResult(secret, result);
        }

        private async Task<bool> ModifyFunctionSecretAsync(ScriptSecretsType secretsType, string keyScope, string secretName, Func<ScriptSecrets, Key, ScriptSecrets> keyChangeHandler, Func<ScriptSecrets> secretFactory = null)
        {
            bool secretFound = false;

            await ModifyFunctionSecretsAsync(secretsType, keyScope, secrets =>
            {
                Key key = secrets?.GetFunctionKey(secretName, keyScope);

                if (key != null)
                {
                    secretFound = true;

                    secrets = keyChangeHandler(secrets, key);
                }

                return secrets;
            }, secretFactory);

            return secretFound;
        }

        private async Task ModifyFunctionSecretsAsync(ScriptSecretsType secretsType, string keyScope, Func<ScriptSecrets, ScriptSecrets> changeHandler, Func<ScriptSecrets> secretFactory)
        {
            ScriptSecrets currentSecrets = await LoadSecretsAsync(secretsType, keyScope);

            if (currentSecrets == null)
            {
                currentSecrets = secretFactory?.Invoke();
            }

            var newSecrets = changeHandler(currentSecrets);

            if (newSecrets != null)
            {
                await PersistSecretsAsync(newSecrets, keyScope);
            }
        }

        private Task<FunctionSecrets> LoadFunctionSecretsAsync(string functionName)
            => LoadSecretsAsync<FunctionSecrets>(functionName);

        private async Task<T> LoadSecretsAsync<T>(string keyScope = null) where T : ScriptSecrets
        {
            ScriptSecretsType type = GetSecretsType<T>();

            var result = await LoadSecretsAsync(type, keyScope);

            return result as T;
        }

        private async Task<ScriptSecrets> LoadSecretsAsync(ScriptSecretsType type, string keyScope)
        {
            return await _repository.ReadAsync(type, keyScope);
        }

        public async Task<(string KeyName, AuthorizationLevel Level)> GetAuthorizationLevelOrNullAsync(string keyValue, string functionName = null)
        {
            if (keyValue != null)
            {
                string cacheKey = $"{keyValue}{functionName}";
                if (_authorizationCache.TryGetValue(cacheKey, out (string, AuthorizationLevel) value))
                {
                    // we've already authorized this key value so return the cached result
                    return value;
                }

                // Before authorizing, check the cache load state. Do this first because checking the auth level will
                // cause the secrets to be loaded into cache - we want to know if they were cached BEFORE this check.
                bool secretsCached = _hostSecrets != null || _functionSecrets.Any();

                var result = await GetAuthorizationLevelAsync(this, keyValue, functionName);
                if (result.Level != AuthorizationLevel.Anonymous)
                {
                    // key match
                    _authorizationCache[cacheKey] = result;
                    return result;
                }
                else
                {
                    // A key was presented but there wasn't a match. If we used cached key values,
                    // reset cache and try once more.
                    // We throttle resets, to ensure invalid requests can't force us to slam storage.
                    if (secretsCached && ((DateTime.UtcNow - _lastCacheResetTime) > TimeSpan.FromMinutes(1)))
                    {
                        _hostSecrets = null;
                        _functionSecrets.Clear();
                        _lastCacheResetTime = DateTime.UtcNow;

                        return await GetAuthorizationLevelAsync(this, keyValue, functionName);
                    }
                }
            }

            // no key match
            return (null, AuthorizationLevel.Anonymous);
        }

        internal static async Task<(string KeyName, AuthorizationLevel Level)> GetAuthorizationLevelAsync(ISecretManager secretManager, string keyValue, string functionName = null)
        {
            // see if the key specified is the master key
            HostSecretsInfo hostSecrets = await secretManager.GetHostSecretsAsync();
            if (!string.IsNullOrEmpty(hostSecrets.MasterKey) &&
                Key.SecretValueEquals(keyValue, hostSecrets.MasterKey))
            {
                return (ScriptConstants.DefaultMasterKeyName, AuthorizationLevel.Admin);
            }

            if (HasMatchingKey(hostSecrets.SystemKeys, keyValue, out string keyName))
            {
                return (keyName, AuthorizationLevel.System);
            }

            // see if the key specified matches the host function key
            if (HasMatchingKey(hostSecrets.FunctionKeys, keyValue, out keyName))
            {
                return (keyName, AuthorizationLevel.Function);
            }

            // If there is a function specific key specified try to match against that
            if (functionName != null)
            {
                IDictionary<string, string> functionSecrets = await secretManager.GetFunctionSecretsAsync(functionName);
                if (HasMatchingKey(functionSecrets, keyValue, out keyName))
                {
                    return (keyName, AuthorizationLevel.Function);
                }
            }

            return (null, AuthorizationLevel.Anonymous);
        }

        private static bool HasMatchingKey(IDictionary<string, string> secrets, string keyValue, out string matchedKeyName)
        {
            matchedKeyName = null;
            if (secrets == null)
            {
                return false;
            }

            string matchedValue;
            (matchedKeyName, matchedValue) = secrets.FirstOrDefault(s => Key.SecretValueEquals(s.Value, keyValue));

            return matchedValue != null;
        }

        private static ScriptSecretsType GetSecretsType<T>() where T : ScriptSecrets
        {
            return typeof(HostSecrets).IsAssignableFrom(typeof(T))
                ? ScriptSecretsType.Host
                : ScriptSecretsType.Function;
        }

        private HostSecrets GenerateHostSecrets()
        {
            return new HostSecrets
            {
                MasterKey = GenerateMasterKey(),
                FunctionKeys = new List<Key>
                {
                    GenerateFunctionKey(),
                },
                SystemKeys = new List<Key>()
            };
        }

        private HostSecrets GenerateHostSecrets(HostSecrets secrets)
        {
            if (secrets.MasterKey.IsEncrypted)
            {
                secrets.MasterKey.Value = SecretGenerator.GenerateMasterKeyValue();
            }
            secrets.SystemKeys = RegenerateKeys(secrets.SystemKeys, SecretGenerator.SystemKeySeed);
            secrets.FunctionKeys = RegenerateKeys(secrets.FunctionKeys, SecretGenerator.FunctionKeySeed);
            return secrets;
        }

        private FunctionSecrets GenerateFunctionSecrets()
        {
            return new FunctionSecrets
            {
                Keys = new List<Key>
                {
                    GenerateFunctionKey()
                }
            };
        }

        private FunctionSecrets GenerateFunctionSecrets(FunctionSecrets secrets)
        {
            secrets.Keys = RegenerateKeys(secrets.Keys, SecretGenerator.FunctionKeySeed);
            return secrets;
        }

        private IList<Key> RegenerateKeys(IList<Key> list, ulong seed)
        {
            return list.Select(k =>
            {
                if (k.IsEncrypted)
                {
                    k.Value = SecretGenerator.GenerateIdentifiableSecret(seed);
                }
                return k;
            }).ToList();
        }

        private Task RefreshSecretsAsync<T>(T secrets, string keyScope = null) where T : ScriptSecrets
        {
            var refreshedSecrets = secrets.Refresh(_keyValueConverterFactory);

            return PersistSecretsAsync(refreshedSecrets, keyScope);
        }

        private async Task PersistSecretsAsync<T>(T secrets, string keyScope = null, bool isNonDecryptable = false) where T : ScriptSecrets
        {
            if (secrets != null)
            {
                secrets.HostName = _hostNameProvider.Value;
            }

            ScriptSecretsType secretsType = secrets.SecretsType;
            if (isNonDecryptable)
            {
                string[] secretBackups = await _repository.GetSecretSnapshots(secrets.SecretsType, keyScope);

                if (secretBackups.Length >= ScriptConstants.MaximumSecretBackupCount)
                {
                    string message = string.Format(Resources.ErrorTooManySecretBackups, ScriptConstants.MaximumSecretBackupCount, string.IsNullOrEmpty(keyScope) ? "host" : keyScope, await AnalyzeSnapshots(secretBackups));
                    _logger?.LogDebug(message);

                    var exception = new InvalidOperationException(message);
<<<<<<< HEAD

                    DiagnosticEventLoggerExtensions.LogDiagnosticEventError(_logger, DiagnosticEventConstants.MaximumSecretBackupCountErrorCode, message, DiagnosticEventConstants.MaximumSecretBackupCountHelpLink, exception);
=======
                    _logger?.LogDiagnosticEventError(DiagnosticEventConstants.MaximumSecretBackupCountErrorCode, message, DiagnosticEventConstants.MaximumSecretBackupCountHelpLink, exception);
>>>>>>> d2486768

                    throw exception;
                }
                await _repository.WriteSnapshotAsync(secretsType, keyScope, secrets);
            }
            else
            {
                // We want to store encryption keys hashes to investigate sudden regenerations
                string hashes = GetEncryptionKeysHashes();
                secrets.DecryptionKeyId = hashes;
                _logger?.LogInformation("Encryption keys hashes: {0}", hashes);

                await _repository.WriteAsync(secretsType, keyScope, secrets);
            }

            // do a direct/immediate cache update to avoid race conditions with
            // file based notifications.
            ClearCacheOnChange(secrets.SecretsType, keyScope);
        }

        private HostSecrets ReadHostSecrets(HostSecrets hostSecrets)
        {
            return new HostSecrets
            {
                MasterKey = _keyValueConverterFactory.ReadKey(hostSecrets.MasterKey),
                FunctionKeys = hostSecrets.FunctionKeys.Select(k => _keyValueConverterFactory.ReadKey(k)).ToList(),
                SystemKeys = hostSecrets.SystemKeys?.Select(k => _keyValueConverterFactory.ReadKey(k)).ToList() ?? new List<Key>()
            };
        }

        private Key GenerateMasterKey()
        {
            string secret = SecretGenerator.GenerateMasterKeyValue();

            return CreateKey(ScriptConstants.DefaultMasterKeyName, secret);
        }

        private Key GenerateFunctionKey()
        {
            string secret = SecretGenerator.GenerateFunctionKeyValue();

            return CreateKey(ScriptConstants.DefaultFunctionKeyName, secret);
        }

        private Key CreateKey(string name, ulong seed)
        {
            string secret = SecretGenerator.GenerateIdentifiableSecret(seed);

            return CreateKey(name, secret);
        }

        private Key CreateKey(string name, string secret)
        {
            var key = new Key(name, secret);

            return _keyValueConverterFactory.WriteKey(key);
        }

        private void OnSecretsChanged(object sender, SecretsChangedEventArgs e)
        {
            ClearCacheOnChange(e.SecretsType, e.Name);
        }

        private void ClearCacheOnChange(ScriptSecretsType secretsType, string functionName)
        {
            // clear the cached secrets if they exist
            // they'll be reloaded on demand next time
            _authorizationCache.Clear();
            if (secretsType == ScriptSecretsType.Host && _hostSecrets != null)
            {
                _logger.LogInformation("Host keys change detected. Clearing cache.");
                _hostSecrets = null;
            }
            else
            {
                if (!string.IsNullOrEmpty(functionName) && _functionSecrets.ContainsKey(functionName))
                {
                    _logger.LogInformation($"Function keys change detected. Clearing cache for function '{functionName}'.");
                    _functionSecrets.TryRemove(functionName, out _);
                }
                else if (_functionSecrets.Any())
                {
                    _logger.LogInformation("Function keys change detected. Clearing all cached function keys.");
                    _functionSecrets.Clear();
                }
            }
        }

        public void ClearCache()
        {
            _authorizationCache.Clear();
            _hostSecrets = null;
            _functionSecrets.Clear();
        }

        private async Task<string> AnalyzeSnapshots(string[] secretBackups)
        {
            string analyzeResult = string.Empty;
            try
            {
                List<ScriptSecrets> snapShots = new List<ScriptSecrets>();
                foreach (string secretPath in secretBackups)
                {
                    ScriptSecrets secrets = await _repository.ReadAsync(ScriptSecretsType.Function, Path.GetFileNameWithoutExtension(secretPath));
                    snapShots.Add(secrets);
                }
                string[] hosts = snapShots.Select(x => x.HostName).Distinct().ToArray();
                if (hosts.Length > 1)
                {
                    analyzeResult = string.Format(Resources.ErrorSameSecrets, string.Join(",", hosts));
                }
            }
            catch
            {
                // best effort
            }
            return analyzeResult;
        }

        public async Task PurgeOldSecretsAsync(string rootScriptPath, ILogger logger)
        {
            using (_metricsLogger.LatencyEvent(GetMetricEventName(MetricEventNames.SecretManagerPurgeOldSecrets)))
            {
                if (!Directory.Exists(rootScriptPath))
                {
                    return;
                }

                // Create a lookup of all potential functions (whether they're valid or not)
                // It is important that we determine functions based on the presence of a folder,
                // not whether we've identified a valid function from that folder. This ensures
                // that we don't delete logs/secrets for functions that transition into/out of
                // invalid unparsable states.
                var currentFunctions = Directory.EnumerateDirectories(rootScriptPath).Select(p => Path.GetFileName(p)).ToList();

                await _repository.PurgeOldSecretsAsync(currentFunctions, logger);
            }
        }

        private string GetMetricEventName(string name)
        {
            return string.Format(CultureInfo.InvariantCulture, name, _repositoryClassName);
        }

        private string GetFunctionName(string keyScope, ScriptSecretsType secretsType)
        {
            return (secretsType == ScriptSecretsType.Function) ? keyScope : null;
        }

        private void InitializeCache()
        {
            var cachedFunctionSecrets = _startupContextProvider.GetFunctionSecretsOrNull();
            _functionSecrets = cachedFunctionSecrets != null ?
                new ConcurrentDictionary<string, IDictionary<string, string>>(cachedFunctionSecrets, StringComparer.OrdinalIgnoreCase) :
                new ConcurrentDictionary<string, IDictionary<string, string>>(StringComparer.OrdinalIgnoreCase);

            _hostSecrets = _startupContextProvider.GetHostSecretsOrNull();
        }

        private string GetEncryptionKeysHashes()
        {
            string result = string.Empty;
            string azureWebsiteLocalEncryptionKey = SystemEnvironment.Instance.GetEnvironmentVariable(DataProtectionConstants.AzureWebsiteLocalEncryptionKey) ?? string.Empty;
            SHA256 hash = SHA256.Create();

            if (!string.IsNullOrEmpty(azureWebsiteLocalEncryptionKey))
            {
                byte[] hashBytes = hash.ComputeHash(Encoding.UTF8.GetBytes(azureWebsiteLocalEncryptionKey));
                string azureWebsiteLocalEncryptionKeyHash = Convert.ToBase64String(hashBytes);
                result += $"{DataProtectionConstants.AzureWebsiteLocalEncryptionKey}={azureWebsiteLocalEncryptionKeyHash};";
            }

            string azureWebsiteEnvironmentMachineKey = SystemEnvironment.Instance.GetEnvironmentVariable(DataProtectionConstants.AzureWebsiteEnvironmentMachineKey) ?? string.Empty;
            if (!string.IsNullOrEmpty(azureWebsiteEnvironmentMachineKey))
            {
                byte[] hashBytes = hash.ComputeHash(Encoding.UTF8.GetBytes(azureWebsiteEnvironmentMachineKey));
                string azureWebsiteEnvironmentMachineKeyHash = Convert.ToBase64String(hashBytes);
                result += $"{DataProtectionConstants.AzureWebsiteEnvironmentMachineKey}={azureWebsiteEnvironmentMachineKeyHash};";
            }

            return result;
        }

        private SemaphoreSlim GetFunctionSecretsLock(string functionName)
        {
            // We're only serializing access to secrets per-function, not across all functions,
            // so we need to ensure we're using a single shared lock per-function.
            return _functionSecretsLocks.GetOrAdd(functionName, static k => new SemaphoreSlim(1, 1));
        }
    }
}<|MERGE_RESOLUTION|>--- conflicted
+++ resolved
@@ -592,12 +592,7 @@
                     _logger?.LogDebug(message);
 
                     var exception = new InvalidOperationException(message);
-<<<<<<< HEAD
-
-                    DiagnosticEventLoggerExtensions.LogDiagnosticEventError(_logger, DiagnosticEventConstants.MaximumSecretBackupCountErrorCode, message, DiagnosticEventConstants.MaximumSecretBackupCountHelpLink, exception);
-=======
                     _logger?.LogDiagnosticEventError(DiagnosticEventConstants.MaximumSecretBackupCountErrorCode, message, DiagnosticEventConstants.MaximumSecretBackupCountHelpLink, exception);
->>>>>>> d2486768
 
                     throw exception;
                 }
