﻿// Copyright (c) .NET Foundation. All rights reserved.
// Licensed under the MIT License. See License.txt in the project root for license information.

using System;
using System.Collections.Generic;
using System.Collections.Immutable;
using System.Collections.ObjectModel;
using System.Diagnostics;
using System.IO;
using System.Linq;
using System.Net;
using System.Net.Http;
using System.Reflection;
using System.Threading;
using System.Threading.Tasks;
using System.Web;
using System.Web.Hosting;
using Microsoft.AspNet.WebHooks;
using Microsoft.Azure.WebJobs.Host;
using Microsoft.Azure.WebJobs.Host.Loggers;
using Microsoft.Azure.WebJobs.Script.Description;
using Microsoft.Azure.WebJobs.Script.Diagnostics;
using Microsoft.Azure.WebJobs.Script.WebHost.Diagnostics;

namespace Microsoft.Azure.WebJobs.Script.WebHost
{
    public class WebScriptHostManager : ScriptHostManager
    {
        private static Lazy<MethodInfo> _getWebHookDataMethod = new Lazy<MethodInfo>(CreateGetWebHookDataMethodInfo);
<<<<<<< HEAD
        private readonly HttpMethod _defaultMethod = HttpMethod.Post;
=======
        private static bool? _standbyMode;
>>>>>>> 58020a77
        private readonly IMetricsLogger _metricsLogger;
        private readonly SecretManager _secretManager;
        private readonly WebHostSettings _webHostSettings;
        private readonly object _syncLock = new object();
        private bool _warmupComplete = false;
        private bool _hostStarted = false;

        public WebScriptHostManager(ScriptHostConfiguration config, SecretManager secretManager, WebHostSettings webHostSettings) : base(config)
        {
            _metricsLogger = new WebHostMetricsLogger();
            _secretManager = secretManager;
            _webHostSettings = webHostSettings;
        }

        public static bool IsAzureEnvironment
        {
            get
            {
                return !string.IsNullOrEmpty(Environment.GetEnvironmentVariable("WEBSITE_INSTANCE_ID"));
            }
        }

        private IDictionary<string, FunctionDescriptor> HttpFunctions { get; set; }

        public bool Initialized
        {
            get
            {
                if (InStandbyMode)
                {
                    return _warmupComplete;
                }
                else
                {
                    return _hostStarted;
                }
            }
        }

        public static bool InStandbyMode
        {
            get
            {
                // once set, never reset
                if (_standbyMode != null)
                {
                    return _standbyMode.Value;
                }
                if (Environment.GetEnvironmentVariable("WEBSITE_PLACEHOLDER_MODE") == "1")
                {
                    return true;
                }

                // no longer standby mode
                _standbyMode = false;

                return _standbyMode.Value;
            }
        }

        public async Task<HttpResponseMessage> HandleRequestAsync(FunctionDescriptor function, HttpRequestMessage request, CancellationToken cancellationToken)
        {
            // All authentication is assumed to have been done on the request
            // BEFORE this method is called

            Dictionary<string, object> arguments = await GetFunctionArgumentsAsync(function, request);

            // Suspend the current synchronization context so we don't pass the ASP.NET
            // context down to the function.
            using (var syncContextSuspensionScope = new SuspendedSynchronizationContextScope())
            {
                await Instance.CallAsync(function.Name, arguments, cancellationToken);
            }

            // Get the response
            HttpResponseMessage response = null;
            if (!request.Properties.TryGetValue<HttpResponseMessage>("MS_AzureFunctionsHttpResponse", out response))
            {
                // the function was successful but did not write an explicit response
                response = new HttpResponseMessage(HttpStatusCode.OK);
            }

            return response;
        }

        public void Initialize()
        {
            lock (_syncLock)
            {
                if (InStandbyMode)
                {
                    if (!_warmupComplete)
                    {
                        if (!_webHostSettings.IsSelfHost)
                        {
                            HostingEnvironment.QueueBackgroundWorkItem((ct) => WarmUp(_webHostSettings));
                        }
                        else
                        {
                            Task.Run(() => WarmUp(_webHostSettings));
                        }

                        _warmupComplete = true;
                    }
                }
                else if (!_hostStarted)
                {
                    if (!_webHostSettings.IsSelfHost)
                    {
                        HostingEnvironment.QueueBackgroundWorkItem((ct) => RunAndBlock(ct));
                    }
                    else
                    {
                        Task.Run(() => RunAndBlock());
                    }

                    _hostStarted = true;
                }
            }
        }

        public static void WarmUp(WebHostSettings settings)
        {
            var traceWriter = new FileTraceWriter(Path.Combine(settings.LogPath, "Host"), TraceLevel.Info);
            ScriptHost host = null;
            try
            {
                traceWriter.Info("Warm up started");

                string rootPath = settings.ScriptPath;
                if (Directory.Exists(rootPath))
                {
                    Directory.Delete(rootPath, true);
                }
                Directory.CreateDirectory(rootPath);

                string content = ReadResourceString("Test.host.json");
                File.WriteAllText(Path.Combine(rootPath, "host.json"), content);

                string functionPath = Path.Combine(rootPath, "Test");
                Directory.CreateDirectory(functionPath);
                content = ReadResourceString("Test.function.json");
                File.WriteAllText(Path.Combine(functionPath, "function.json"), content);

                content = ReadResourceString("Test.run.csx");
                File.WriteAllText(Path.Combine(functionPath, "run.csx"), content);

                traceWriter.Info("Warm up functions deployed");

                ScriptHostConfiguration config = new ScriptHostConfiguration
                {
                    RootScriptPath = rootPath,
                    FileLoggingEnabled = false,
                    RootLogPath = settings.LogPath,
                    TraceWriter = traceWriter,
                    FileWatchingEnabled = false
                };
                config.HostConfig.StorageConnectionString = null;
                config.HostConfig.DashboardConnectionString = null;

                host = ScriptHost.Create(config);
                traceWriter.Info(string.Format("Starting Host (Id={0})", host.ScriptConfig.HostConfig.HostId));

                host.Start();

                var arguments = new Dictionary<string, object>
                {
                    { "input", "{}" }
                };
                host.CallAsync("Test", arguments).Wait();
                host.Stop();

                traceWriter.Info("Warm up succeeded");
            }
            catch (Exception ex)
            {
                traceWriter.Error(string.Format("Warm up failed: {0}", ex));
            }
            finally
            {
                if (host != null)
                {
                    // dispose this last, since it will dispose TraceWriter
                    host.Dispose();
                }

                traceWriter.Dispose();
            }
        }

        protected override void Dispose(bool disposing)
        {
            if (disposing)
            {
                if (_secretManager != null)
                {
                    _secretManager.Dispose();
                }
            }

            base.Dispose(disposing);
        }

        // this is for testing only
        internal static void ResetStandbyMode()
        {
            _standbyMode = null;
        }

        private static MethodInfo CreateGetWebHookDataMethodInfo()
        {
            return typeof(WebHookHandlerContextExtensions).GetMethod("GetDataOrDefault", BindingFlags.Public | BindingFlags.Static);
        }

        private static async Task<Dictionary<string, object>> GetFunctionArgumentsAsync(FunctionDescriptor function, HttpRequestMessage request)
        {
            ParameterDescriptor triggerParameter = function.Parameters.First(p => p.IsTrigger);
            Dictionary<string, object> arguments = new Dictionary<string, object>();
            object triggerArgument = null;
            if (triggerParameter.Type == typeof(HttpRequestMessage))
            {
                triggerArgument = request;
            }
            else
            {
                // We'll replace the trigger argument but still want to flow the request
                // so add it to the arguments, as a system argument
                arguments.Add(ScriptConstants.DefaultSystemTriggerParameterName, request);

                HttpTriggerBindingMetadata httpFunctionMetadata = (HttpTriggerBindingMetadata)function.Metadata.InputBindings.FirstOrDefault(p => string.Compare("HttpTrigger", p.Type, StringComparison.OrdinalIgnoreCase) == 0);
                if (!string.IsNullOrEmpty(httpFunctionMetadata.WebHookType))
                {
                    WebHookHandlerContext webHookContext;
                    if (request.Properties.TryGetValue(ScriptConstants.AzureFunctionsWebHookContextKey, out webHookContext))
                    {
                        triggerArgument = GetWebHookData(triggerParameter.Type, webHookContext);
                    }
                }

                if (triggerArgument == null)
                {
                    triggerArgument = await request.Content.ReadAsAsync(triggerParameter.Type);
                }
            }

            arguments.Add(triggerParameter.Name, triggerArgument);

            //add query string parameters that aren't satisfied by any bindings to avoid having WebJobs SDK throw an 
            //error for any parameters it doesn't find values from through bindings.
            var bindingNames = function.Metadata.Bindings.Select(b => b.Name).ToImmutableSortedSet();

            //extract all possible parameter values from the route
            var route = RoutingUtility.ExtractRouteTemplateFromMetadata(function.Metadata);
            var parameters = RoutingUtility.ExtractRouteParameters(route, request);          
            foreach (var pair in parameters)
            {
                arguments.Add(pair.Key, pair.Value);
            }

            //Extract parameters from the query string if match a parameter name that is not a binding
            var queryStringParameters = request.GetQueryNameValuePairs().ToImmutableDictionary();
            foreach (var parameter in function.Parameters)
            {
                // if the parameter is not a binding or already found in the routes then assume it is a parameter to be extracted from the query string
                if (!bindingNames.Contains(parameter.Name) && !arguments.ContainsKey(parameter.Name))
                {
                    //extract the value from the query string parameters and convert it before adding it as an argument.
                    string value = null;
                    queryStringParameters.TryGetValue(parameter.Name, out value);
                    object properValue = value != null ? Convert.ChangeType(value, parameter.Type) : null;
                    if (properValue != null)
                    {
                        arguments.Add(parameter.Name, properValue);
                    }
                }
            }

            return arguments;
        }

        private static string ReadResourceString(string fileName)
        {
            string resourcePath = string.Format("Microsoft.Azure.WebJobs.Script.WebHost.Resources.{0}", fileName);
            Assembly assembly = Assembly.GetExecutingAssembly();
            using (StreamReader reader = new StreamReader(assembly.GetManifestResourceStream(resourcePath)))
            {
                return reader.ReadToEnd();
            }
        }

        private static object GetWebHookData(Type dataType, WebHookHandlerContext context)
        {
            MethodInfo getDataMethod = _getWebHookDataMethod.Value.MakeGenericMethod(dataType);
            return getDataMethod.Invoke(null, new object[] { context });
        }

        public FunctionDescriptor GetHttpFunctionOrNull(HttpRequestMessage request)
        {
            if (request == null)
            {
                throw new ArgumentNullException("request");
            }

            var uri = request.RequestUri;
            FunctionDescriptor function = null;

            if (HttpFunctions == null || HttpFunctions.Count == 0)
            {
                return null;
            }

            // Parse the route (e.g. "api/myfunc") to get 'myfunc"
            // including any path after "api/"
            string route = HttpUtility.UrlDecode(uri.AbsolutePath);
            int idx = route.ToLowerInvariant().IndexOf("api", StringComparison.OrdinalIgnoreCase);
            if (idx > 0)
            {
                idx = route.IndexOf('/', idx);
                route = route.Substring(idx + 1).Trim('/');

                route = (request.Method.Method + "/" + route).ToLowerInvariant();

                //attempt to find if any of the keys exactly match this route
                HttpFunctions.TryGetValue(route, out function);

                //if still haven't found a function look at all of the templates
                if (function == null)
                {
                    function = (from func in HttpFunctions
                                where RoutingUtility.MatchesTemplate(func.Key, route)
                                select func.Value)
                                .FirstOrDefault();
                }   
            }
            return function;
        }

        protected override void OnInitializeConfig(JobHostConfiguration config)
        {
            base.OnInitializeConfig(config);
            
            // Add our WebHost specific services
            config.AddService<IMetricsLogger>(_metricsLogger);

            // Register the new "FastLogger" for Dashboard support
            var dashboardString = AmbientConnectionStringProvider.Instance.GetConnectionString(ConnectionStringNames.Dashboard);
            if (dashboardString != null)
            {
                var fastLogger = new FastLogger(dashboardString);
                config.AddService<IAsyncCollector<FunctionInstanceLogEntry>>(fastLogger);
            }
            config.DashboardConnectionString = null; // disable slow logging 
        }

        protected override void OnHostStarted()
        {
            base.OnHostStarted();

            // whenever the host is created (or recreated) we build a cache map of
            // all http function routes
            InitializeHttpFunctions(Instance.Functions);

            // Purge any old Function secrets
            _secretManager.PurgeOldFiles(Instance.ScriptConfig.RootScriptPath, Instance.TraceWriter);
        }

        internal void InitializeHttpFunctions(Collection<FunctionDescriptor> functions)
        {
            HttpFunctions = new Dictionary<string, FunctionDescriptor>();
            RoutingUtility.ClearCache();
            foreach (var function in functions)
            {
                HttpTriggerBindingMetadata httpTriggerBinding = (HttpTriggerBindingMetadata)function.Metadata.InputBindings.SingleOrDefault(p => p.Type.Equals("httptrigger", StringComparison.OrdinalIgnoreCase));
                if (httpTriggerBinding != null)
                {
                    string route = httpTriggerBinding.Route ?? function.Name;
                    var methods = httpTriggerBinding.Methods ?? new Collection<HttpMethod>(new HttpMethod[] { _defaultMethod });
                    foreach (var method in methods)
                    {
                        HttpFunctions.Add((method + "/" + route).ToLowerInvariant(), function);
                    }
                }
            }
        }
    }
}<|MERGE_RESOLUTION|>--- conflicted
+++ resolved
@@ -27,11 +27,8 @@
     public class WebScriptHostManager : ScriptHostManager
     {
         private static Lazy<MethodInfo> _getWebHookDataMethod = new Lazy<MethodInfo>(CreateGetWebHookDataMethodInfo);
-<<<<<<< HEAD
         private readonly HttpMethod _defaultMethod = HttpMethod.Post;
-=======
         private static bool? _standbyMode;
->>>>>>> 58020a77
         private readonly IMetricsLogger _metricsLogger;
         private readonly SecretManager _secretManager;
         private readonly WebHostSettings _webHostSettings;
