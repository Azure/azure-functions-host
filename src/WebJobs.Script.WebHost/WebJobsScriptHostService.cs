﻿// Copyright (c) .NET Foundation. All rights reserved.
// Licensed under the MIT License. See License.txt in the project root for license information.

using System;
using System.Collections.ObjectModel;
using System.IO;
using System.Linq;
using System.Threading;
using System.Threading.Tasks;
using Microsoft.ApplicationInsights.AspNetCore;
using Microsoft.ApplicationInsights.AspNetCore.Extensions;
using Microsoft.ApplicationInsights.DependencyCollector;
using Microsoft.ApplicationInsights.Extensibility;
using Microsoft.ApplicationInsights.Extensibility.Implementation.ApplicationId;
using Microsoft.Azure.WebJobs.Host;
using Microsoft.Azure.WebJobs.Logging;
using Microsoft.Azure.WebJobs.Script.Configuration;
using Microsoft.Azure.WebJobs.Script.Diagnostics;
using Microsoft.Azure.WebJobs.Script.Scale;
using Microsoft.Azure.WebJobs.Script.WebHost.Diagnostics.Extensions;
using Microsoft.Extensions.Configuration;
using Microsoft.Extensions.DependencyInjection;
using Microsoft.Extensions.Hosting;
using Microsoft.Extensions.Logging;
using Microsoft.Extensions.Options;
using IApplicationLifetime = Microsoft.AspNetCore.Hosting.IApplicationLifetime;

namespace Microsoft.Azure.WebJobs.Script.WebHost
{
    public class WebJobsScriptHostService : IHostedService, IScriptHostManager, IServiceProvider, IDisposable
    {
        private readonly IApplicationLifetime _applicationLifetime;
        private readonly IOptionsMonitor<ScriptApplicationHostOptions> _applicationHostOptions;
        private readonly IScriptWebHostEnvironment _scriptWebHostEnvironment;
        private readonly IScriptHostBuilder _scriptHostBuilder;
        private readonly ILogger _logger;
        private readonly IEnvironment _environment;
        private readonly IMetricsLogger _metricsLogger;
        private readonly HostPerformanceManager _performanceManager;
        private readonly IOptions<HostHealthMonitorOptions> _healthMonitorOptions;
        private readonly IConfiguration _config;
        private readonly SlidingWindow<bool> _healthCheckWindow;
        private readonly Timer _hostHealthCheckTimer;
        private readonly SemaphoreSlim _hostStartSemaphore = new SemaphoreSlim(1, 1);
        private readonly TaskCompletionSource<bool> _hostStartedSource = new TaskCompletionSource<bool>();
        private readonly Task _hostStarted;

        private IHost _host;
        private ScriptHostState _state;
        private CancellationTokenSource _startupLoopTokenSource;
        private int _hostStartCount;
        private bool _disposed = false;

        private static IDisposable _telemetryConfiguration;
        private static IDisposable _requestTrackingModule;

        private int _applicationStopping;
        private int _applicationStopped;

        public WebJobsScriptHostService(IOptionsMonitor<ScriptApplicationHostOptions> applicationHostOptions, IScriptHostBuilder scriptHostBuilder, ILoggerFactory loggerFactory,
            IScriptWebHostEnvironment scriptWebHostEnvironment, IEnvironment environment,
            HostPerformanceManager hostPerformanceManager, IOptions<HostHealthMonitorOptions> healthMonitorOptions,
            IMetricsLogger metricsLogger, IApplicationLifetime applicationLifetime, IConfiguration config)
        {
            if (loggerFactory == null)
            {
                throw new ArgumentNullException(nameof(loggerFactory));
            }

            // This will no-op if already initialized.
            InitializeApplicationInsightsRequestTracking();

            _applicationLifetime = applicationLifetime;
            RegisterApplicationLifetimeEvents();

            _metricsLogger = metricsLogger;
            _applicationHostOptions = applicationHostOptions ?? throw new ArgumentNullException(nameof(applicationHostOptions));
            _scriptWebHostEnvironment = scriptWebHostEnvironment ?? throw new ArgumentNullException(nameof(scriptWebHostEnvironment));
            _scriptHostBuilder = scriptHostBuilder ?? throw new ArgumentNullException(nameof(scriptHostBuilder));
            _environment = environment ?? throw new ArgumentNullException(nameof(environment));
            _performanceManager = hostPerformanceManager ?? throw new ArgumentNullException(nameof(hostPerformanceManager));
            _healthMonitorOptions = healthMonitorOptions ?? throw new ArgumentNullException(nameof(healthMonitorOptions));
            _logger = loggerFactory.CreateLogger(ScriptConstants.LogCategoryHostGeneral);
            _config = config ?? throw new ArgumentNullException(nameof(config));

            _hostStarted = _hostStartedSource.Task;

            _state = ScriptHostState.Default;

            if (ShouldMonitorHostHealth)
            {
                _healthCheckWindow = new SlidingWindow<bool>(_healthMonitorOptions.Value.HealthCheckWindow);
                _hostHealthCheckTimer = new Timer(OnHostHealthCheckTimer, null, TimeSpan.Zero, _healthMonitorOptions.Value.HealthCheckInterval);
            }
        }

        public event EventHandler HostInitializing;

        public event EventHandler<ActiveHostChangedEventArgs> ActiveHostChanged;

        [Flags]
        private enum JobHostStartupMode
        {
            Normal = 0,
            Offline = 1,
            HandlingError = 2,
            HandlingNonTransientError = 4 | HandlingError,
            HandlingConfigurationParsingError = 8 | HandlingError,
            HandlingInitializationError = 16 | HandlingNonTransientError
        }

        private bool ShutdownRequested => _applicationStopping == 1 || _applicationStopped == 1;

        private IHost ActiveHost
        {
            get
            {
                return _host;
            }

            set
            {
                _logger?.ActiveHostChanging(GetHostInstanceId(_host), GetHostInstanceId(value));

                var previousHost = _host;
                _host = value;

                OnActiveHostChanged(previousHost, _host);
            }
        }

        public IServiceProvider Services => ActiveHost?.Services;

        public ScriptHostState State
        {
            get
            {
                return _state;
            }

            private set
            {
                _state = value;
                _logger?.HostStateChanged(_state);
            }
        }

        public Exception LastError { get; private set; }

        /// <summary>
        /// Gets a value indicating whether the host health monitor should be active.
        /// </summary>
        internal bool ShouldMonitorHostHealth
        {
            get
            {
                return _healthMonitorOptions.Value.Enabled && _environment.IsAppService();
            }
        }

        public async Task StartAsync(CancellationToken cancellationToken)
        {
            if (ShutdownRequested)
            {
                return;
            }

            _startupLoopTokenSource = new CancellationTokenSource();
            var startupLoopToken = _startupLoopTokenSource.Token;
            var tokenSource = CancellationTokenSource.CreateLinkedTokenSource(startupLoopToken, cancellationToken);

            try
            {
                await StartHostAsync(tokenSource.Token);
            }
            catch (OperationCanceledException)
            {
                if (cancellationToken.IsCancellationRequested)
                {
                    _logger.ScriptHostServiceInitCanceledByRuntime();
                    throw;
                }

                // If the exception was triggered by our loop cancellation token, just ignore as
                // it doesn't indicate an issue.
            }
        }

        private void CheckFileSystem()
        {
            if (_environment.ZipDeploymentAppSettingsExist())
            {
                // Check for marker file indicating a zip package failure, and if found stop the application.
                // We never want to run with an incorrect file system.
                string path = Path.Combine(_applicationHostOptions.CurrentValue.ScriptPath, ScriptConstants.RunFromPackageFailedFileName);
                if (File.Exists(path))
                {
                    _logger.LogError($"Shutting down host due to presence of {path}");
                    _applicationLifetime.StopApplication();
                }
            }
        }

        private async Task StartHostAsync(CancellationToken cancellationToken, int attemptCount = 0,
            JobHostStartupMode startupMode = JobHostStartupMode.Normal, Guid? parentOperationId = null)
        {
            // Add this to the list of trackable startup operations. Restarts can use this to cancel any ongoing or pending operations.
            var activeOperation = ScriptHostStartupOperation.Create(cancellationToken, _logger, parentOperationId);

            using (_metricsLogger.LatencyEvent(MetricEventNames.ScriptHostManagerStartService))
            {
                try
                {
                    await _hostStartSemaphore.WaitAsync();

                    // Now that we're inside the semaphore, set this task as completed. This prevents
                    // restarts from being invoked (via the PlaceholderSpecializationMiddleware) before
                    // the IHostedService has ever started.
                    _hostStartedSource.TrySetResult(true);

                    await UnsynchronizedStartHostAsync(activeOperation, attemptCount, startupMode);
                }
                finally
                {
                    activeOperation.Dispose();
                    _hostStartSemaphore.Release();
                }
            }
        }

        /// <summary>
        /// Starts the host without taking a lock. Callers must take a lock on _hostStartSemaphore
        /// before calling this method. Host starts and restarts must be synchronous to prevent orphaned
        /// hosts or an incorrect ActiveHost.
        /// </summary>
        private async Task UnsynchronizedStartHostAsync(ScriptHostStartupOperation activeOperation, int attemptCount = 0, JobHostStartupMode startupMode = JobHostStartupMode.Normal)
        {
            CheckFileSystem();
            if (ShutdownRequested)
            {
                return;
            }

            IHost localHost = null;
            var currentCancellationToken = activeOperation.CancellationTokenSource.Token;
            _logger.StartupOperationStarting(activeOperation.Id);

            try
            {
                currentCancellationToken.ThrowIfCancellationRequested();

                // if we were in an error State retain that,
                // otherwise move to default
                if (_state != ScriptHostState.Error)
                {
                    _state = ScriptHostState.Default;
                }

                bool isOffline = Utility.CheckAppOffline(_applicationHostOptions.CurrentValue.ScriptPath);
                _state = isOffline ? ScriptHostState.Offline : State;
                bool hasNonTransientErrors = startupMode.HasFlag(JobHostStartupMode.HandlingNonTransientError);
                bool handlingError = startupMode.HasFlag(JobHostStartupMode.HandlingError);

                // If we're in a non-transient error state or offline, skip host initialization
                bool skipJobHostStartup = isOffline || hasNonTransientErrors;
                bool skipHostJsonConfiguration = startupMode == JobHostStartupMode.HandlingConfigurationParsingError;
                _logger.Building(skipJobHostStartup, skipHostJsonConfiguration, activeOperation.Id);

                using (_metricsLogger.LatencyEvent(MetricEventNames.ScriptHostManagerBuildScriptHost))
                {
                    localHost = BuildHost(skipJobHostStartup, skipHostJsonConfiguration);
                }

                ActiveHost = localHost;

                var scriptHost = (ScriptHost)ActiveHost.Services.GetService<ScriptHost>();
                if (scriptHost != null)
                {
                    scriptHost.HostInitializing += OnHostInitializing;

                    if (!handlingError)
                    {
                        // Services may be initialized, but we don't want set the state to Initialized as we're
                        // handling an error and want to retain the Error state.
                        scriptHost.HostInitialized += OnHostInitialized;
                    }
                }

                LogInitialization(localHost, isOffline, attemptCount, ++_hostStartCount, activeOperation.Id);

                if (!_scriptWebHostEnvironment.InStandbyMode)
                {
                    // At this point we know that App Insights is initialized (if being used), so we
                    // can dispose this early request tracking module, which forces our new one to take over.
                    DisposeRequestTrackingModule();
                }

                currentCancellationToken.ThrowIfCancellationRequested();

                var hostInstanceId = GetHostInstanceId(localHost);
                _logger.StartupOperationStartingHost(activeOperation.Id, hostInstanceId);

                using (_metricsLogger.LatencyEvent(MetricEventNames.ScriptHostManagerStartScriptHost))
                {
                    await localHost.StartAsync(currentCancellationToken);
                }

                if (!handlingError)
                {
                    LastError = null;

                    if (!isOffline)
                    {
                        _state = ScriptHostState.Running;
                    }
                }
            }
            catch (OperationCanceledException)
            {
                GetHostLogger(localHost).StartupOperationWasCanceled(activeOperation.Id);
                throw;
            }
            catch (Exception exc)
            {
                bool isActiveHost = ReferenceEquals(localHost, ActiveHost);
                ILogger logger = GetHostLogger(localHost);

                if (isActiveHost)
                {
                    LastError = exc;
<<<<<<< HEAD
                    _state = ScriptHostState.Error;
                    logger.ErrorOccuredDuringStartupOperation(activeOperation.Id, exc);
=======
                    State = ScriptHostState.Error;
                    logger.ErrorOccurredDuringStartupOperation(activeOperation.Id, exc);
>>>>>>> 6110ca43
                }
                else
                {
                    // Another host has been created before this host
                    // threw its startup exception. We want to make sure it
                    // doesn't control the state of the service.
                    logger.ErrorOccurredInactive(activeOperation.Id, exc);
                }

                attemptCount++;

                if (ShutdownHostIfUnhealthy())
                {
                    return;
                }

                if (isActiveHost)
                {
                    // We don't want to return disposed services via the Services property, so
                    // set this to null before calling Orphan().
                    ActiveHost = null;
                }

                var orphanTask = Orphan(localHost)
                    .ContinueWith(t =>
                    {
                        if (t.IsFaulted)
                        {
                            t.Exception.Handle(e => true);
                        }
                    }, TaskContinuationOptions.ExecuteSynchronously);

                // Use the fallback logger now, as we cannot trust when the host
                // logger will be disposed.
                logger = _logger;

                if (currentCancellationToken.IsCancellationRequested)
                {
                    logger.CancellationRequested(activeOperation.Id);
                    currentCancellationToken.ThrowIfCancellationRequested();
                }

                var nextStartupAttemptMode = JobHostStartupMode.Normal;

                if (exc is HostConfigurationException)
                {
                    // Try starting the host without parsing host.json. This will start up a
                    // minimal host and allow the portal to see the error. Any modification will restart again.
                    nextStartupAttemptMode = JobHostStartupMode.HandlingConfigurationParsingError;
                }
                else if (exc is HostInitializationException)
                {
                    nextStartupAttemptMode = JobHostStartupMode.HandlingInitializationError;
                }

                if (nextStartupAttemptMode != JobHostStartupMode.Normal)
                {
                    logger.LogDebug($"Starting new host with '{nextStartupAttemptMode}' and parent operation id '{activeOperation.Id}'.");
                    Task ignore = StartHostAsync(currentCancellationToken, attemptCount, nextStartupAttemptMode, activeOperation.Id);
                }
                else
                {
                    logger.LogDebug($"Will start a new host after delay.");

                    await Utility.DelayWithBackoffAsync(attemptCount, currentCancellationToken, min: TimeSpan.FromSeconds(1), max: TimeSpan.FromMinutes(2), logger: logger);

                    if (currentCancellationToken.IsCancellationRequested)
                    {
                        logger.LogDebug($"Cancellation for operation '{activeOperation.Id}' requested during delay. A new host will not be started.");
                        currentCancellationToken.ThrowIfCancellationRequested();
                    }

                    logger.LogDebug("Starting new host after delay.");
                    Task ignore = StartHostAsync(currentCancellationToken, attemptCount, parentOperationId: activeOperation.Id);
                }
            }
        }

        private void DisposeRequestTrackingModule()
        {
            _requestTrackingModule?.Dispose();
            _requestTrackingModule = null;

            _telemetryConfiguration?.Dispose();
            _telemetryConfiguration = null;
        }

        public async Task StopAsync(CancellationToken cancellationToken)
        {
            _startupLoopTokenSource?.Cancel();

            _state = ScriptHostState.Stopping;
            _logger.Stopping();

            var currentHost = ActiveHost;
            ActiveHost = null;
            Task stopTask = Orphan(currentHost, cancellationToken);
            Task result = await Task.WhenAny(stopTask, Task.Delay(TimeSpan.FromSeconds(10), cancellationToken));

            if (result != stopTask)
            {
                _logger.DidNotShutDown();
            }
            else
            {
                _logger.ShutDownCompleted();
            }

            _state = ScriptHostState.Stopped;
        }

        public async Task RestartHostAsync(CancellationToken cancellationToken)
        {
            if (ShutdownRequested)
            {
                return;
            }

            using (_metricsLogger.LatencyEvent(MetricEventNames.ScriptHostManagerRestartService))
            {
                // Do not invoke a restart if the host has not yet been started. This can lead
                // to invalid state.
                if (!_hostStarted.IsCompleted)
                {
                    _logger.RestartBeforeStart();
                    await _hostStarted;
                }

                _logger.EnteringRestart();

                // If anything is mid-startup, cancel it.
                _startupLoopTokenSource?.Cancel();
                foreach (var startupOperation in ScriptHostStartupOperation.ActiveOperations)
                {
                    _logger.CancelingStartupOperationForRestart(startupOperation.Id);
                    try
                    {
                        startupOperation.CancellationTokenSource.Cancel();
                    }
                    catch (ObjectDisposedException)
                    {
                        // This can be disposed at any time.
                    }
                }

                try
                {
                    await _hostStartSemaphore.WaitAsync();

                    if (_state == ScriptHostState.Stopping || _state == ScriptHostState.Stopped)
                    {
                        _logger.SkipRestart(State.ToString());
                        return;
                    }

                    _state = ScriptHostState.Default;
                    _logger.Restarting();

                    var previousHost = ActiveHost;
                    ActiveHost = null;

                    using (var activeOperation = ScriptHostStartupOperation.Create(cancellationToken, _logger))
                    {
                        Task startTask, stopTask;

                        // If we are running in development mode with core tools, do not overlap the restarts.
                        // Overlapping restarts are problematic when language worker processes are listening
                        // to the same debug port
                        if (ShouldEnforceSequentialRestart())
                        {
                            stopTask = Orphan(previousHost, cancellationToken);
                            await stopTask;
                            startTask = UnsynchronizedStartHostAsync(activeOperation);
                        }
                        else
                        {
                            startTask = UnsynchronizedStartHostAsync(activeOperation);
                            stopTask = Orphan(previousHost, cancellationToken);
                        }

                        await startTask;
                    }

                    _logger.Restarted();
                }
                catch (OperationCanceledException)
                {
                    if (cancellationToken.IsCancellationRequested)
                    {
                        _logger.ScriptHostServiceRestartCanceledByRuntime();
                        throw;
                    }

                    // If the exception was triggered by our startup operation cancellation token, just ignore as
                    // it doesn't indicate an issue.
                }
                finally
                {
                    _hostStartSemaphore.Release();
                }
            }
        }

        internal bool ShouldEnforceSequentialRestart()
        {
            var sequentialRestartSetting = _config.GetSection(ConfigurationSectionNames.SequentialJobHostRestart);
            if (sequentialRestartSetting != null)
            {
                bool.TryParse(sequentialRestartSetting.Value, out bool enforceSequentialOrder);
                return enforceSequentialOrder;
            }

            return false;
        }

        private void OnHostInitializing(object sender, EventArgs e)
        {
            // we check host health before starting to avoid starting
            // the host when connection or other issues exist
            IsHostHealthy(throwWhenUnhealthy: true);

            // We invoke any registered event delegates during Host Initialization
            HostInitializing?.Invoke(sender, e);
        }

        private void OnActiveHostChanged(IHost previousHost, IHost newHost)
        {
            ActiveHostChanged?.Invoke(this, new ActiveHostChangedEventArgs(previousHost, _host));
        }

        /// <summary>
        /// Called after the host has been fully initialized, but before it
        /// has been started.
        /// </summary>
        private void OnHostInitialized(object sender, EventArgs e)
        {
            _state = ScriptHostState.Initialized;
        }

        private IHost BuildHost(bool skipHostStartup, bool skipHostJsonConfiguration)
        {
            return _scriptHostBuilder.BuildHost(skipHostStartup, skipHostJsonConfiguration);
        }

        private string GetHostInstanceId(IHost host)
        {
            IOptions<ScriptJobHostOptions> scriptHostOptions = null;

            try
            {
                scriptHostOptions = host?.Services.GetService<IOptions<ScriptJobHostOptions>>();
            }
            catch (ObjectDisposedException)
            {
                // If the host is disposed, we cannot access services.
            }

            return scriptHostOptions?.Value?.InstanceId;
        }

        private ILogger GetHostLogger(IHost host)
        {
            ILoggerFactory hostLoggerFactory = null;
            try
            {
                hostLoggerFactory = host?.Services?.GetService<ILoggerFactory>();
            }
            catch (ObjectDisposedException)
            {
                // If the host is disposed, we cannot access services.
            }

            // Attempt to get the host logger with JobHost configuration applied
            // using the default logger as a fallback
            return hostLoggerFactory?.CreateLogger(LogCategories.Startup) ?? _logger;
        }

        private void LogInitialization(IHost host, bool isOffline, int attemptCount, int startCount, Guid operationId)
        {
            var logger = GetHostLogger(host);

            if (isOffline)
            {
                logger.Offline(operationId);
            }
            else
            {
                logger.Initializing(operationId);
            }
            logger.Initialization(attemptCount, startCount, operationId);

            if (_scriptWebHostEnvironment.InStandbyMode)
            {
                // Reading the string from resources to make sure resource loading code path is warmed up during placeholder as well.
                logger.InStandByMode(operationId);
            }
        }

        private void OnHostHealthCheckTimer(object state)
        {
            bool isHealthy = IsHostHealthy();
            _healthCheckWindow.AddEvent(isHealthy);

            if (!isHealthy && _state == ScriptHostState.Running)
            {
                // This periodic check allows us to break out of the host run
                // loop. The health check performed in OnHostInitializing will then
                // fail and we'll enter a restart loop (exponentially backing off)
                // until the host is healthy again and we can resume host processing.
                _logger.UnhealthyRestart();
                var tIgnore = RestartHostAsync(CancellationToken.None);
            }
        }

        internal bool IsHostHealthy(bool throwWhenUnhealthy = false)
        {
            if (!ShouldMonitorHostHealth)
            {
                return true;
            }

            var exceededCounters = new Collection<string>();
            if (_performanceManager.PerformanceCountersExceeded(exceededCounters))
            {
                string formattedCounters = string.Join(", ", exceededCounters);
                if (throwWhenUnhealthy)
                {
                    throw new InvalidOperationException($"Host thresholds exceeded: [{formattedCounters}]. For more information, see https://aka.ms/functions-thresholds.");
                }
                return false;
            }

            return true;
        }

        private bool ShutdownHostIfUnhealthy()
        {
            if (ShouldMonitorHostHealth && _healthCheckWindow.GetEvents().Count(isHealthy => !isHealthy) > _healthMonitorOptions.Value.HealthCheckThreshold)
            {
                // if the number of times the host has been unhealthy in
                // the current time window exceeds the threshold, recover by
                // initiating shutdown
                _logger.UnhealthyCountExceeded(_healthMonitorOptions.Value.HealthCheckThreshold, _healthMonitorOptions.Value.HealthCheckWindow);
                _applicationLifetime.StopApplication();
                return true;
            }

            return false;
        }

        /// <summary>
        /// Remove the <see cref="IHost"/> instance from the live instances collection,
        /// allowing it to finish currently executing functions before stopping and disposing of it.
        /// </summary>
        /// <param name="instance">The <see cref="IHost"/> instance to remove</param>
        private async Task Orphan(IHost instance, CancellationToken cancellationToken = default)
        {
            var isStandbyHost = false;
            try
            {
                var scriptHost = (ScriptHost)instance?.Services.GetService<ScriptHost>();
                if (scriptHost != null)
                {
                    scriptHost.HostInitializing -= OnHostInitializing;
                    scriptHost.HostInitialized -= OnHostInitialized;
                    isStandbyHost = scriptHost.IsStandbyHost;
                }
            }
            catch (ObjectDisposedException)
            {
                // If the instance is already disposed, we cannot access its services.
            }

            try
            {
                await (instance?.StopAsync(cancellationToken) ?? Task.CompletedTask);
            }
            catch (Exception ex) when (!ex.IsFatal())
            {
                // some errors are expected here - e.g. in error/shutdown situations
                // we might attempt to stop the host before it has fully started
            }
            finally
            {
                if (instance != null)
                {
                    GetHostLogger(instance).LogDebug("Disposing ScriptHost.");

                    if (isStandbyHost && !_scriptWebHostEnvironment.InStandbyMode)
                    {
                        // For cold start reasons delay disposing script host if specializing out of placeholder mode
                        Utility.ExecuteAfterColdStartDelay(_environment, () =>
                        {
                            try
                            {
                                GetHostLogger(instance).LogDebug("Starting Standby ScriptHost dispose");
                                instance.Dispose();
                                _logger.LogDebug("Standby ScriptHost disposed");
                            }
                            catch (Exception e)
                            {
                                _logger.LogError(e, "Failed to dispose Standby ScriptHost instance");
                                throw;
                            }
                        }, cancellationToken);

                        _logger.LogDebug("Standby ScriptHost marked for disposal");
                    }
                    else
                    {
                        DisposeDependencyTrackingModule(instance);
                        instance.Dispose();
                        _logger.LogDebug("ScriptHost disposed");
                    }
                }
            }
        }

        // A temporary fix until we are able to take App Insights 2.18.0. There is a potential
        // race during disposal where new DiagnosticListeners can throw exceptions after TelemetryConfiguration
        // is disposed, but before this module is disposed. This ensures the module disposes first.
        // Tracking issue: https://github.com/Azure/azure-functions-host/issues/7450
        private void DisposeDependencyTrackingModule(IHost instance)
        {
            try
            {
                var module = instance?.Services.GetServices<ITelemetryModule>()
                                      .SingleOrDefault(m => m is DependencyTrackingTelemetryModule)
                                      as IDisposable;

                module?.Dispose();

                _logger.LogDebug($"{nameof(DependencyTrackingTelemetryModule)} disposed.");
            }
            catch (Exception ex)
            {
                // best effort.
                _logger.LogDebug($"Unable to dispose {nameof(DependencyTrackingTelemetryModule)}. {ex}");
            }
        }

        private void RegisterApplicationLifetimeEvents()
        {
            _applicationLifetime.ApplicationStopping.Register(() =>
            {
                Interlocked.Exchange(ref _applicationStopping, 1);
                if (_environment.DrainOnApplicationStoppingEnabled())
                {
                    var drainModeManager = _host?.Services.GetService<IDrainModeManager>();
                    if (drainModeManager != null)
                    {
                        _logger.LogDebug("Application Stopping: initiate drain mode");
                        drainModeManager.EnableDrainModeAsync(CancellationToken.None);
                        // Workaround until https://github.com/Azure/azure-functions-host/issues/7188 is addressed.
                        Thread.Sleep(TimeSpan.FromMinutes(10));
                    }
                }
            });

            _applicationLifetime.ApplicationStopped.Register(() =>
            {
                Interlocked.Exchange(ref _applicationStopped, 1);
            });
        }

        private static void InitializeApplicationInsightsRequestTracking()
        {
            if (_requestTrackingModule != null)
            {
                return;
            }

            // Requests may come in before the JobHost has started (like during cold starts), which means
            // they will not be properly tracked by Application Insights because there's nothing listening
            // for them yet. This wires up the request tracking module with default values to catch those
            // events and properly create an Activity. Once the JobHost has started, we dispose this and the
            // JobHost tracking module takes over.
            var module = new RequestTrackingTelemetryModule(new ApplicationInsightsApplicationIdProvider())
            {
                CollectionOptions = new RequestCollectionOptions
                {
                    TrackExceptions = false,
                    EnableW3CDistributedTracing = true,
                    InjectResponseHeaders = true
                }
            };

            var telemetryConfig = new TelemetryConfiguration();

            module.Initialize(telemetryConfig);

            _telemetryConfiguration = telemetryConfig;
            _requestTrackingModule = module;
        }

        public object GetService(Type serviceType)
        {
            return Services?.GetService(serviceType);
        }

        protected virtual void Dispose(bool disposing)
        {
            if (!_disposed)
            {
                if (disposing)
                {
                    _startupLoopTokenSource?.Dispose();
                    _hostStartSemaphore.Dispose();
                    DisposeRequestTrackingModule();
                }
                _disposed = true;
            }
        }

        public void Dispose() => Dispose(true);
    }
}<|MERGE_RESOLUTION|>--- conflicted
+++ resolved
@@ -328,13 +328,8 @@
                 if (isActiveHost)
                 {
                     LastError = exc;
-<<<<<<< HEAD
                     _state = ScriptHostState.Error;
-                    logger.ErrorOccuredDuringStartupOperation(activeOperation.Id, exc);
-=======
-                    State = ScriptHostState.Error;
                     logger.ErrorOccurredDuringStartupOperation(activeOperation.Id, exc);
->>>>>>> 6110ca43
                 }
                 else
                 {
