﻿<Project Sdk="Microsoft.NET.Sdk.Web">

  <Import Project="..\..\build\common.props" />
  <Import Project="$(TargetsRoot)Workers.props" />

  <PropertyGroup>
    <TargetFrameworks>net8.0;net6.0</TargetFrameworks>
    <AssemblyName>Microsoft.Azure.WebJobs.Script.WebHost</AssemblyName>
    <RootNamespace>Microsoft.Azure.WebJobs.Script.WebHost</RootNamespace>
    <PackageId>Microsoft.Azure.WebJobs.Script.WebHost</PackageId>
    <IsPackable Condition="'$(IsPackable)' != ''">true</IsPackable>
    <AspNetCoreHostingModel>InProcess</AspNetCoreHostingModel>
    <TieredCompilation>false</TieredCompilation>
    <NoWarn>NU5104</NoWarn>
    <IdentityDependencyVersion Condition="'$(TargetFramework)' == 'net6.0'">6.35.0</IdentityDependencyVersion>
    <IdentityDependencyVersion Condition="'$(TargetFramework)' == 'net8.0'">7.1.2</IdentityDependencyVersion>
    <RuntimeIdentifiers>win-x86;win-x64;linux-x64</RuntimeIdentifiers>
  </PropertyGroup>
  <PropertyGroup Condition="'$(RuntimeIdentifier)' != ''">
    <PublishReadyToRun>true</PublishReadyToRun>
    <PublishReadyToRunUseCrossgen2>true</PublishReadyToRunUseCrossgen2>
    <PublishReadyToRunComposite>true</PublishReadyToRunComposite>
    <PublishReadyToRunEmitSymbols>true</PublishReadyToRunEmitSymbols>
    <PublishReadyToRunShowWarnings>true</PublishReadyToRunShowWarnings>
  </PropertyGroup>
  <PropertyGroup>
    <AllowUnsafeBlocks>true</AllowUnsafeBlocks>
  </PropertyGroup>
  <PropertyGroup Condition="'$(Configuration)|$(Platform)'=='Release|AnyCPU'">
    <StyleCopTreatErrorsAsWarnings>false</StyleCopTreatErrorsAsWarnings>
    <AllowUnsafeBlocks>true</AllowUnsafeBlocks>
    <TreatWarningsAsErrors>true</TreatWarningsAsErrors>
    <WarningsAsErrors />
  </PropertyGroup>
  <PropertyGroup Condition="'$(Configuration)|$(Platform)'=='Debug|AnyCPU'">
    <StyleCopTreatErrorsAsWarnings>false</StyleCopTreatErrorsAsWarnings>
    <TreatWarningsAsErrors>true</TreatWarningsAsErrors>
    <WarningsAsErrors />
  </PropertyGroup>
  <ItemGroup>
    <Content Remove="Resources\Functions\host.json" />
    <Content Remove="Resources\Functions\proxies.json" />
    <Content Remove="Resources\Functions\WarmUp\function.json" />
  </ItemGroup>
  <ItemGroup>
    <None Remove="applicationHost.xdt" />
    <None Remove="PreJIT\linux.coldstart.jittrace" />
    <None Remove="Resources\app_offline.htm" />
    <None Remove="Resources\Functions\WarmUp\run.csx" />
    <None Remove="PreJIT\coldstart.jittrace" />
  </ItemGroup>
  <ItemGroup>
    <Content Include="applicationHost.xdt">
      <CopyToOutputDirectory>Always</CopyToOutputDirectory>
    </Content>
    <Content Include="PreJIT\coldstart.jittrace">
      <CopyToOutputDirectory>Always</CopyToOutputDirectory>
    </Content>
    <Content Include="PreJIT\linux.coldstart.jittrace">
      <CopyToOutputDirectory>Always</CopyToOutputDirectory>
    </Content>
  </ItemGroup>

  <ItemGroup>
<<<<<<< HEAD
    <PackageReference Include="Azure.Identity" Version="1.11.2" />
=======
    <Folder Include="Routing\" />
  </ItemGroup>

  <ItemGroup>
    <PackageReference Include="Azure.Data.Tables" Version="12.8.3" />
    <PackageReference Include="Azure.Identity" Version="1.11.4" />
>>>>>>> 5e39e6d6
    <PackageReference Include="Azure.Security.KeyVault.Secrets" Version="4.2.0" />
    <PackageReference Include="Microsoft.ApplicationInsights" Version="2.22.0" />
    <PackageReference Include="Microsoft.ApplicationInsights.AspNetCore" Version="2.21.0" />
    <PackageReference Include="Microsoft.ApplicationInsights.DependencyCollector" Version="2.21.0" />
    <PackageReference Include="Microsoft.ApplicationInsights.WindowsServer" Version="2.21.0" />
    <PackageReference Include="Microsoft.ApplicationInsights.WindowsServer.TelemetryChannel" Version="2.21.0" />
    <PackageReference Include="Microsoft.AspNet.WebApi.Client" Version="5.2.8" />
    <PackageReference Include="Microsoft.Azure.AppService.Middleware.Functions" Version="1.5.4" />
    <PackageReference Include="Microsoft.Azure.Cosmos.Table" Version="1.0.8" />
    <PackageReference Include="Microsoft.Azure.Storage.File" Version="11.1.7" />

    <PackageReference Include="Microsoft.Azure.WebJobs" Version="3.0.41" />
    <PackageReference Include="Microsoft.Azure.WebJobs.Host.Storage" Version="5.0.1" />
    <PackageReference Include="Microsoft.Azure.WebSites.DataProtection" Version="2.1.91-alpha" />
    <PackageReference Include="Microsoft.IdentityModel.Tokens" Version="$(IdentityDependencyVersion)" />
    <PackageReference Include="Microsoft.Security.Utilities" Version="1.3.0" />
    <PackageReference Include="Newtonsoft.Json" Version="13.0.3" />
    <PackageReference Include="StyleCop.Analyzers" Version="1.2.0-beta.435" PrivateAssets="all" />
    <PackageReference Include="System.IdentityModel.Tokens.Jwt" Version="$(IdentityDependencyVersion)" />
    <PackageReference Include="Microsoft.IdentityModel.Protocols.OpenIdConnect" Version="$(IdentityDependencyVersion)" />


    <!--
      System.IO.FileSystem.AccessControl/5.0.0 pinned to avoid an unintented downgrade to 4.7.0.
      See https://github.com/Azure/azure-functions-host/pull/10002
    -->
    <PackageReference Include="System.IO.FileSystem.AccessControl" Version="5.0.0" />
    <PackageReference Include="System.Net.NameResolution" Version="4.3.0" />
    <PackageReference Include="System.Private.Uri" Version="4.3.2" />
    <PackageReference Include="System.Security.Cryptography.Xml" Version="4.7.1" />
    <PackageReference Include="System.Text.RegularExpressions" Version="4.3.1" />
  </ItemGroup>

  <!---->
  <ItemGroup Condition="'$(TargetFramework)' == 'net6.0'">
    <PackageReference Include="Microsoft.AspNetCore.Authentication.JwtBearer" Version="6.0.29" />
    <PackageReference Include="Microsoft.AspNetCore.Mvc.NewtonsoftJson" Version="6.0.29" />
    <PackageReference Include="Microsoft.Azure.AppService.Proxy.Client" Version="2.2.20220831.41" />
  </ItemGroup>

  <ItemGroup Condition="'$(TargetFramework)' == 'net8.0'">
    <PackageReference Include="Microsoft.AspNetCore.Authentication.JwtBearer" Version="8.0.4" />
    <PackageReference Include="Microsoft.AspNetCore.Mvc.NewtonsoftJson" Version="8.0.4" />
    <PackageReference Include="Microsoft.Azure.AppService.Proxy.Client" Version="2.3.20240307.67" />
  </ItemGroup>

  <ItemGroup>
    <EmbeddedResource Include="Home.html" />
    <EmbeddedResource Include="Resources\app_offline.htm" />
    <EmbeddedResource Include="Resources\Functions\host.json" />
    <EmbeddedResource Include="Resources\Functions\proxies.json" />
    <EmbeddedResource Include="Resources\Functions\WarmUp\function.json" />
    <EmbeddedResource Include="Resources\Functions\WarmUp\run.csx" />
  </ItemGroup>

  <ItemGroup>
    <ProjectReference Include="..\WebJobs.Script\WebJobs.Script.csproj" />
    <ProjectReference Include="..\WebJobs.Script.Grpc\WebJobs.Script.Grpc.csproj" />
  </ItemGroup>

  <ItemGroup>
    <Compile Update="Properties\Resources.Designer.cs">
      <DesignTime>True</DesignTime>
      <AutoGen>True</AutoGen>
      <DependentUpon>Resources.resx</DependentUpon>
    </Compile>
  </ItemGroup>
  <ItemGroup>
    <EmbeddedResource Update="Properties\Resources.resx">
      <Generator>ResXFileCodeGenerator</Generator>
      <LastGenOutput>Resources.Designer.cs</LastGenOutput>
    </EmbeddedResource>
  </ItemGroup>

  <ItemGroup Condition="'$(Configuration)' != 'DebugPlaceholder' And '$(Configuration)' != 'ReleasePlaceholder'">
    <Compile Remove="Middleware\SpecializationSimulatorMiddleware.cs" />
  </ItemGroup>

  <ItemGroup>
    <Content Update="web.config" CopyToOutputDirectory="PreserveNewest" />
  </ItemGroup>

<<<<<<< HEAD
=======
  <!-- Remove all worker items from the ReadyToRun publish list -->
  <Target Name="ExcludeWorkersFromReadyToRun" BeforeTargets="_PrepareForReadyToRunCompilation">
    <CreateItem Include="@(ResolvedFileToPublish)" Condition="$([System.String]::new('%(ResolvedFileToPublish.TargetPath)').StartsWith('workers'))">
      <Output TaskParameter="Include" ItemName="_ExcludeFromReadyToRun" />
    </CreateItem>

    <ItemGroup>
      <ResolvedFileToPublish Remove="@(_ExcludeFromReadyToRun)" />
    </ItemGroup>
  </Target>

  <!-- Add all worker items back to the publish list -->
  <Target Name="IncludeWorkersInPublish" AfterTargets="CreateReadyToRunImages">
    <CreateItem Include="@(_ExcludeFromReadyToRun)">
      <Output TaskParameter="Include" ItemName="ResolvedFileToPublish" />
    </CreateItem>
  </Target>


  <!--
    Allows for zipping publish outputs:
    Zip with a pre-determined name/location:
    > `dotnet publish -p:PublishZip=true`
    Zip with a pre-determined name to the provided location
    > `dotnet publish -p:PublishZipDir={some directory}`
    Zip with a provided name and location
    > `dotnet publish -p:PublishZipTarget={some directory}/{some_file}.zip`
  -->
  <Target Name="ZipPublishContents" AfterTargets="Publish">
    <PropertyGroup Condition="'$(PublishZipTarget)' == ''">
      <PublishZipDir Condition="'$(PublishZipDir)' == '' AND '$(PublishZip)' == 'true'">$(PublishDir)..</PublishZipDir>
      <PublishZipTarget Condition="'$(PublishZipDir)' != ''">$(PublishZipDir)\$(AssemblyName).$(Version).$(ArtifactsPivots).zip</PublishZipTarget>
    </PropertyGroup>

    <MakeDir Directories="$([System.IO.Path]::GetDirectoryName('$(PublishZipTarget)'))" Condition="'$(PublishZipTarget)' != ''" />
    <ZipDirectory SourceDirectory="$(PublishDir)" DestinationFile="$(PublishZipTarget)" Condition="'$(PublishZipTarget)' != ''" />
  </Target>

>>>>>>> 5e39e6d6
</Project><|MERGE_RESOLUTION|>--- conflicted
+++ resolved
@@ -62,16 +62,8 @@
   </ItemGroup>
 
   <ItemGroup>
-<<<<<<< HEAD
-    <PackageReference Include="Azure.Identity" Version="1.11.2" />
-=======
-    <Folder Include="Routing\" />
-  </ItemGroup>
-
-  <ItemGroup>
     <PackageReference Include="Azure.Data.Tables" Version="12.8.3" />
     <PackageReference Include="Azure.Identity" Version="1.11.4" />
->>>>>>> 5e39e6d6
     <PackageReference Include="Azure.Security.KeyVault.Secrets" Version="4.2.0" />
     <PackageReference Include="Microsoft.ApplicationInsights" Version="2.22.0" />
     <PackageReference Include="Microsoft.ApplicationInsights.AspNetCore" Version="2.21.0" />
@@ -154,45 +146,4 @@
     <Content Update="web.config" CopyToOutputDirectory="PreserveNewest" />
   </ItemGroup>
 
-<<<<<<< HEAD
-=======
-  <!-- Remove all worker items from the ReadyToRun publish list -->
-  <Target Name="ExcludeWorkersFromReadyToRun" BeforeTargets="_PrepareForReadyToRunCompilation">
-    <CreateItem Include="@(ResolvedFileToPublish)" Condition="$([System.String]::new('%(ResolvedFileToPublish.TargetPath)').StartsWith('workers'))">
-      <Output TaskParameter="Include" ItemName="_ExcludeFromReadyToRun" />
-    </CreateItem>
-
-    <ItemGroup>
-      <ResolvedFileToPublish Remove="@(_ExcludeFromReadyToRun)" />
-    </ItemGroup>
-  </Target>
-
-  <!-- Add all worker items back to the publish list -->
-  <Target Name="IncludeWorkersInPublish" AfterTargets="CreateReadyToRunImages">
-    <CreateItem Include="@(_ExcludeFromReadyToRun)">
-      <Output TaskParameter="Include" ItemName="ResolvedFileToPublish" />
-    </CreateItem>
-  </Target>
-
-
-  <!--
-    Allows for zipping publish outputs:
-    Zip with a pre-determined name/location:
-    > `dotnet publish -p:PublishZip=true`
-    Zip with a pre-determined name to the provided location
-    > `dotnet publish -p:PublishZipDir={some directory}`
-    Zip with a provided name and location
-    > `dotnet publish -p:PublishZipTarget={some directory}/{some_file}.zip`
-  -->
-  <Target Name="ZipPublishContents" AfterTargets="Publish">
-    <PropertyGroup Condition="'$(PublishZipTarget)' == ''">
-      <PublishZipDir Condition="'$(PublishZipDir)' == '' AND '$(PublishZip)' == 'true'">$(PublishDir)..</PublishZipDir>
-      <PublishZipTarget Condition="'$(PublishZipDir)' != ''">$(PublishZipDir)\$(AssemblyName).$(Version).$(ArtifactsPivots).zip</PublishZipTarget>
-    </PropertyGroup>
-
-    <MakeDir Directories="$([System.IO.Path]::GetDirectoryName('$(PublishZipTarget)'))" Condition="'$(PublishZipTarget)' != ''" />
-    <ZipDirectory SourceDirectory="$(PublishDir)" DestinationFile="$(PublishZipTarget)" Condition="'$(PublishZipTarget)' != ''" />
-  </Target>
-
->>>>>>> 5e39e6d6
 </Project>