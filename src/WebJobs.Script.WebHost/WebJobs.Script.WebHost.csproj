--- conflicted
+++ resolved
@@ -62,10 +62,7 @@
   </ItemGroup>
 
   <ItemGroup>
-<<<<<<< HEAD
-=======
     <PackageReference Include="Azure.Data.Tables" Version="12.8.3" />
->>>>>>> 634627a8
     <PackageReference Include="Azure.Identity" Version="1.11.4" />
     <PackageReference Include="Azure.Security.KeyVault.Secrets" Version="4.2.0" />
     <PackageReference Include="Microsoft.ApplicationInsights" Version="2.22.0" />
