--- conflicted
+++ resolved
@@ -59,16 +59,8 @@
   </ItemGroup>
 
   <ItemGroup>
-<<<<<<< HEAD
-    <PackageReference Include="Azure.Identity" Version="1.11.2" />
-=======
-    <Folder Include="Routing\" />
-  </ItemGroup>
-
-  <ItemGroup>
     <PackageReference Include="Azure.Data.Tables" Version="12.8.3" />
     <PackageReference Include="Azure.Identity" Version="1.11.4" />
->>>>>>> 634627a8
     <PackageReference Include="Azure.Security.KeyVault.Secrets" Version="4.2.0" />
     <PackageReference Include="Microsoft.ApplicationInsights" Version="2.22.0" />
     <PackageReference Include="Microsoft.ApplicationInsights.AspNetCore" Version="2.22.0" />
