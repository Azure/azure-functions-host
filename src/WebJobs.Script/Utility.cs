--- conflicted
+++ resolved
@@ -262,11 +262,7 @@
             return data.ToDictionary(p => p.Key, p => p.Value != null ? p.Value.ToString() : null, StringComparer.OrdinalIgnoreCase);
         }
 
-<<<<<<< HEAD
-        public static string GetValue(this StringDictionary dictionary, string key)
-=======
         public static string GetValueOrNull(this StringDictionary dictionary, string key)
->>>>>>> f64b7100
         {
             return dictionary.ContainsKey(key) ? dictionary[key] : null;
         }
