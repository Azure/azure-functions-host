--- conflicted
+++ resolved
@@ -414,7 +414,7 @@
             }
 
             return functionMetadata;
-		}
+        }
 
         private static List<FunctionMetadata> ParseApiMetadata(string apiPath, ApiConfig configMetadata)
         {
@@ -502,22 +502,14 @@
                         // schema validation and give more informative responses 
                         string json = File.ReadAllText(functionConfigPath);
                         JObject functionConfig = JObject.Parse(json);
-                        FunctionMetadata metadata = ParseFunctionMetadata(functionName, config.HostConfig.NameResolver,
-                            functionConfig);
-
-<<<<<<< HEAD
+                        FunctionMetadata metadata = ParseFunctionMetadata(functionName, functionConfig);
+
+
                         if (metadata.IsExcluded)
                         {
                             TraceWriter.Info(string.Format("Function '{0}' is marked as excluded", functionName));
                             continue;
                         }
-=======
-                    // TODO: we need to define a json schema document and do
-                    // schema validation and give more informative responses 
-                    string json = File.ReadAllText(functionConfigPath);
-                    JObject functionConfig = JObject.Parse(json);
-                    FunctionMetadata metadata = ParseFunctionMetadata(functionName, functionConfig);
->>>>>>> 29ef442b
 
                         // determine the primary script
                         string[] functionFiles =
