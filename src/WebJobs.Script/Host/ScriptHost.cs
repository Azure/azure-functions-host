--- conflicted
+++ resolved
@@ -714,13 +714,9 @@
             Collection<FunctionDescriptor> functionDescriptors = new Collection<FunctionDescriptor>();
             var httpFunctions = new Dictionary<string, HttpTriggerAttribute>();
 
-<<<<<<< HEAD
-            if (!Utility.IsSingleLanguage(functions, _currentRuntimelanguage))
-=======
-            if (!_scriptHostEnvironment.IsDevelopment() && !Utility.IsSingleLanguage(functions, _currentRuntimeLanguage))
->>>>>>> 14f7d69d
-            {
-                if (string.IsNullOrEmpty(_currentRuntimelanguage))
+            if (!Utility.IsSingleLanguage(functions, _currentRuntimeLanguage))
+            {
+                if (string.IsNullOrEmpty(_currentRuntimeLanguage))
                 {
                     _logger.LogWarning($"Select a language for your function app by specifying {LanguageWorkerConstants.FunctionWorkerRuntimeSettingName} AppSetting");
                 }
