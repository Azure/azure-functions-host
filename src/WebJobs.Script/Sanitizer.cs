﻿// Copyright (c) .NET Foundation. All rights reserved.
// Licensed under the MIT License. See License.txt in the project root for license information.

using System;

namespace Microsoft.Azure.WebJobs.Logging
{
    /// <summary>
    /// Utility class for sanitizing logging strings.
    /// </summary>
    // Note: This file is shared between the WebJobs SDK and Script repos. Update both if changes are needed.
    internal static class Sanitizer
    {
        private const string SecretReplacement = "[Hidden Credential]";
        private static readonly char[] ValueTerminators = new char[] { '<', '"', '\'' };

        // List of keywords that should not be replaced with [Hidden Credential]
        private static readonly string[] AllowedTokens = new string[] { "PublicKeyToken=" };
        internal static readonly string[] CredentialTokens = new string[] { "Token=", "DefaultEndpointsProtocol=http", "AccountKey=", "Data Source=", "Server=", "Password=", "pwd=", "&amp;sig=", "SharedAccessKey=" };

        /// <summary>
        /// Removes well-known credential strings from strings.
        /// </summary>
        /// <param name="input">The string to sanitize.</param>
        /// <returns>The sanitized string.</returns>
        internal static string Sanitize(string input)
        {
            if (string.IsNullOrEmpty(input))
            {
                return string.Empty;
            }

            // Everything we *might* replace contains an equal, so if we don't have that short circuit out.
            // This can be likely be more efficient with a Regex, but that's best done with a large test suite and this is
            // a quick/simple win for the high traffic case.
<<<<<<< HEAD
            if (!input.Contains("="))
=======
            if (!MayContainCredentials(input))
>>>>>>> e9407db6
            {
                return input;
            }

            string t = input;
            string inputWithAllowedTokensHidden = input;

            // Remove any known safe strings from the input before looking for Credentials
            foreach (string allowedToken in AllowedTokens)
            {
                if (inputWithAllowedTokensHidden.Contains(allowedToken))
                {
                    string hiddenString = new string('#', allowedToken.Length);
                    inputWithAllowedTokensHidden = inputWithAllowedTokensHidden.Replace(allowedToken, hiddenString);
                }
            }

            foreach (var token in CredentialTokens)
            {
                int startIndex = 0;
                while (true)
                {
                    // search for the next token instance
                    startIndex = inputWithAllowedTokensHidden.IndexOf(token, startIndex, StringComparison.OrdinalIgnoreCase);
                    if (startIndex == -1)
                    {
                        break;
                    }

                    // Find the end of the secret. It most likely ends with either a double quota " or tag opening <
                    int credentialEnd = t.IndexOfAny(ValueTerminators, startIndex);

                    t = t.Substring(0, startIndex) + SecretReplacement + (credentialEnd != -1 ? t.Substring(credentialEnd) : string.Empty);
                    inputWithAllowedTokensHidden = inputWithAllowedTokensHidden.Substring(0, startIndex) + SecretReplacement + (credentialEnd != -1 ? inputWithAllowedTokensHidden.Substring(credentialEnd) : string.Empty);
                }
            }

            return t;
        }

        /// <summary>
        /// Checks if a string even *possibly* contains one of our <see cref="CredentialTokens"/>.
        /// Useful for short-circuiting more expensive checks and replacements if it's known we wouldn't do anything.
        /// </summary>
        internal static bool MayContainCredentials(string input) => input.Contains("=");
    }
}<|MERGE_RESOLUTION|>--- conflicted
+++ resolved
@@ -33,11 +33,7 @@
             // Everything we *might* replace contains an equal, so if we don't have that short circuit out.
             // This can be likely be more efficient with a Regex, but that's best done with a large test suite and this is
             // a quick/simple win for the high traffic case.
-<<<<<<< HEAD
-            if (!input.Contains("="))
-=======
             if (!MayContainCredentials(input))
->>>>>>> e9407db6
             {
                 return input;
             }
