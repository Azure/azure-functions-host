﻿// Copyright (c) .NET Foundation. All rights reserved.
// Licensed under the MIT License. See License.txt in the project root for license information.

using System;
using System.Collections.Generic;
using System.Collections.ObjectModel;
using System.IO;
using System.Linq;
using System.Management.Automation;
using System.Management.Automation.Runspaces;
using System.Text;
using System.Text.RegularExpressions;
using System.Threading.Tasks;
using Microsoft.Azure.WebJobs.Host;
using Microsoft.Azure.WebJobs.Script.Binding;
using Microsoft.Azure.WebJobs.Script.Description.PowerShell;

namespace Microsoft.Azure.WebJobs.Script.Description
{
    [CLSCompliant(false)]
    public class PowerShellFunctionInvoker : ScriptFunctionInvokerBase
    {
        private readonly ScriptHost _host;
        private readonly string _scriptFilePath;
        private readonly string _functionName;

        private readonly Collection<FunctionBinding> _inputBindings;
        private readonly Collection<FunctionBinding> _outputBindings;

        private string _script;
        private List<string> _moduleFiles;

        internal PowerShellFunctionInvoker(ScriptHost host, FunctionMetadata functionMetadata,
            Collection<FunctionBinding> inputBindings, Collection<FunctionBinding> outputBindings, ITraceWriterFactory traceWriterFactory = null)
            : base(host, functionMetadata, traceWriterFactory)
        {
            _host = host;
            _scriptFilePath = functionMetadata.ScriptFile;
            _functionName = functionMetadata.Name;
            _inputBindings = inputBindings;
            _outputBindings = outputBindings;
        }

        protected override async Task InvokeCore(object[] parameters, FunctionInvocationContext context)
        {
            object input = parameters[0];
            string invocationId = context.ExecutionContext.InvocationId.ToString();

            object convertedInput = ConvertInput(input);
            Utility.ApplyBindingData(convertedInput, context.Binder.BindingData);
            Dictionary<string, object> bindingData = context.Binder.BindingData;
            bindingData["InvocationId"] = invocationId;

            Dictionary<string, string> environmentVariables = new Dictionary<string, string>();

            string functionInstanceOutputPath = Path.Combine(Path.GetTempPath(), "Functions", "Binding", invocationId);
            await ProcessInputBindingsAsync(convertedInput, functionInstanceOutputPath, context.Binder, _inputBindings, _outputBindings, bindingData, environmentVariables);

            InitializeEnvironmentVariables(environmentVariables, functionInstanceOutputPath, input, _outputBindings, context.ExecutionContext);

            var userTraceWriter = CreateUserTraceWriter(context.TraceWriter);
            PSDataCollection<ErrorRecord> errors = await InvokePowerShellScript(environmentVariables, userTraceWriter);

            await ProcessOutputBindingsAsync(functionInstanceOutputPath, _outputBindings, input, context.Binder, bindingData);

            ErrorRecord error = errors.FirstOrDefault();
            if (error != null)
            {
                throw new RuntimeException("PowerShell script error", error.Exception, error);
            }
        }

        private async Task<PSDataCollection<ErrorRecord>> InvokePowerShellScript(Dictionary<string, string> envVars, TraceWriter traceWriter)
        {
            InitialSessionState iss = InitialSessionState.CreateDefault();
            PSDataCollection<ErrorRecord> errors = new PSDataCollection<ErrorRecord>();

            using (Runspace runspace = RunspaceFactory.CreateRunspace(iss))
            {
                runspace.Open();
                SetRunspaceEnvironmentVariables(runspace, envVars);
                RunspaceInvoke runSpaceInvoker = new RunspaceInvoke(runspace);
                runSpaceInvoker.Invoke("Set-ExecutionPolicy -Scope Process -ExecutionPolicy Unrestricted");

                using (
                    System.Management.Automation.PowerShell powerShellInstance =
                        System.Management.Automation.PowerShell.Create())
                {
                    powerShellInstance.Runspace = runspace;
                    _moduleFiles = GetModuleFilePaths(_host.ScriptConfig.RootScriptPath, _functionName);
                    if (_moduleFiles.Any())
                    {
                        powerShellInstance.AddCommand("Import-Module").AddArgument(_moduleFiles);
                        LogLoadedModules();
                    }

                    _script = GetScript(_scriptFilePath);
                    powerShellInstance.AddScript(_script, true);

                    PSDataCollection<PSObject> outputCollection = new PSDataCollection<PSObject>();
                    outputCollection.DataAdded += (sender, e) => OutputCollectionDataAdded(sender, e, traceWriter);

                    powerShellInstance.Streams.Error.DataAdded += (sender, e) => ErrorDataAdded(sender, e, traceWriter);

                    IAsyncResult result = powerShellInstance.BeginInvoke<PSObject, PSObject>(null, outputCollection);
                    await Task.Factory.FromAsync<PSDataCollection<PSObject>>(result, powerShellInstance.EndInvoke);

                    foreach (ErrorRecord errorRecord in powerShellInstance.Streams.Error)
                    {
                        errors.Add(errorRecord);
                    }
                }

                runspace.Close();
            }

            return errors;
        }

        private void LogLoadedModules()
        {
            List<string> moduleRelativePaths = new List<string>();
            foreach (string moduleFile in _moduleFiles)
            {
                string relativePath = GetRelativePath(_functionName, moduleFile);
                moduleRelativePaths.Add(relativePath);
            }

            if (moduleRelativePaths.Any())
            {
                TraceWriter.Verbose(string.Format("Loaded modules:{0}{1}", Environment.NewLine, string.Join(Environment.NewLine, moduleRelativePaths)));
            }
        }

        internal static string GetRelativePath(string functionName, string moduleFile)
        {
            string pattern = string.Format("^.*?(?=\\\\{0}\\\\)", functionName);
            MatchCollection matchCollection = Regex.Matches(moduleFile, pattern);
            string newtoken = moduleFile.Replace(matchCollection[0].Value, string.Empty);
            string relativePath = newtoken.Replace('\\', '/');
            return relativePath;
        }

        private static void SetRunspaceEnvironmentVariables(Runspace runspace, IDictionary<string, string> envVariables)
        {
            foreach (var pair in envVariables)
            {
                runspace.SessionStateProxy.SetVariable(pair.Key, pair.Value);
            }
        }

        /// <summary>
        /// Event handler for the output stream.
        /// </summary>
        private static void OutputCollectionDataAdded(object sender, DataAddedEventArgs e, TraceWriter traceWriter)
        {
            // trace objects written to the output stream
            var source = (PSDataCollection<PSObject>)sender;
            var data = source[e.Index];
            if (data != null)
            {
                var msg = data.ToString();
                traceWriter.Info(msg);
            }
        }

        /// <summary>
        /// Event handler for the error stream.
        /// </summary>
        private void ErrorDataAdded(object sender, DataAddedEventArgs e, TraceWriter traceWriter)
        {
            var source = (PSDataCollection<ErrorRecord>)sender;
            var msg = GetErrorMessage(_functionName, _scriptFilePath, source[e.Index]);
            traceWriter.Error(msg);
        }

        internal static string GetErrorMessage(string functioName, string scriptFilePath, ErrorRecord errorRecord)
        {
            string fileName = string.IsNullOrEmpty(scriptFilePath) ? string.Empty : Path.GetFileName(scriptFilePath);
            string errorInvocationName = fileName;
            if (errorRecord.InvocationInfo != null)
            {
                errorInvocationName = errorRecord.InvocationInfo.InvocationName;
            }

            string errorStackTrace = string.IsNullOrEmpty(errorRecord.ScriptStackTrace) ? string.Empty : GetStackTrace(functioName, errorRecord.ScriptStackTrace, fileName);

            StringBuilder stringBuilder =
                new StringBuilder(string.Format("{0} : {1}{2}",
                    errorInvocationName,
                    errorRecord, Environment.NewLine));
            stringBuilder.AppendLine(errorStackTrace);
            stringBuilder.AppendLine(string.Format("{0} {1}", PowerShellConstants.AdditionChar, errorInvocationName));
            stringBuilder.AppendLine(string.Format("{0} {1}", PowerShellConstants.AdditionChar,
                new string(PowerShellConstants.UnderscoreChar, errorInvocationName.Length)));
            stringBuilder.AppendLine(string.Format("{0}{1} {2} {3}",
                new string(PowerShellConstants.SpaceChar, PowerShellConstants.SpaceCount),
                PowerShellConstants.AdditionChar, PowerShellConstants.CategoryInfoLabel, errorRecord.CategoryInfo));
            if (string.IsNullOrEmpty(errorInvocationName))
            {
                stringBuilder.AppendLine(string.Format("{0}{1} {2} {3},{4}",
                    new string(PowerShellConstants.SpaceChar, PowerShellConstants.SpaceCount),
                    PowerShellConstants.AdditionChar, PowerShellConstants.FullyQualifiedErrorIdLabel,
                    errorRecord.FullyQualifiedErrorId, fileName));
            }
            else
            {
                stringBuilder.AppendLine(string.Format("{0}{1} {2} {3}",
                    new string(PowerShellConstants.SpaceChar, PowerShellConstants.SpaceCount),
                    PowerShellConstants.AdditionChar, PowerShellConstants.FullyQualifiedErrorIdLabel,
                    errorRecord.FullyQualifiedErrorId));
            }

            return stringBuilder.ToString();
        }

        internal static string GetStackTrace(string functionName, string scriptStackTrace, string fileName)
        {
            string stackTrace = scriptStackTrace.Replace(PowerShellConstants.StackTraceScriptBlock, fileName);

            if (stackTrace.Contains(functionName))
            {
                string[] tokens = stackTrace.Split((char[])null, StringSplitOptions.RemoveEmptyEntries);
                string[] newtokens = new string[tokens.Length];
                int index = 0;
                foreach (string token in tokens)
                {
                    if (token.Contains(functionName))
                    {
                        string relativePath = GetRelativePath(functionName, token);
                        newtokens[index++] = relativePath;
                    }
                    else if (token.Contains(PowerShellConstants.StackTraceScriptBlock))
                    {
                        newtokens[index++] = token.Replace(PowerShellConstants.StackTraceScriptBlock, fileName);
                    }
                    else
                    {
                        newtokens[index++] = token;
                    }
                }

                stackTrace = string.Join(" ", newtokens);
            }

            return stackTrace;
        }

        internal static string GetScript(string scriptFilePath)
        {
            string script = null;
            if (File.Exists(scriptFilePath))
            {
                script = File.ReadAllText(scriptFilePath);
            }

            return script;
        }

        internal static List<string> GetModuleFilePaths(string rootScriptPath, string functionName)
        {
            List<string> modulePaths = new List<string>();
            string functionFolder = Path.Combine(rootScriptPath, functionName);
            string rootModuleDirectory = Path.Combine(rootScriptPath, PowerShellConstants.ModulesFolderName);
            string moduleDirectory = Path.Combine(functionFolder, PowerShellConstants.ModulesFolderName);
            string[] searchDirectories = new string[] { rootModuleDirectory, moduleDirectory };
            modulePaths.AddRange(AddToModulePaths(searchDirectories));
<<<<<<< HEAD
            return modulePaths;
        }


        internal static List<string> AddToModulePaths(string[] directories)
        {
            List<string> paths = new List<string>();
            for (int i = 0; i < directories.Length; i++)
            {
                string currentDirectory = directories[i];
                if (Directory.Exists(currentDirectory))
                {
                    paths.AddRange(Directory.GetFiles(currentDirectory,
                        PowerShellConstants.ModulesManifestFileExtensionPattern,
                        SearchOption.AllDirectories));
                    paths.AddRange(Directory.GetFiles(currentDirectory,
                        PowerShellConstants.ModulesBinaryFileExtensionPattern,
                        SearchOption.AllDirectories));
                    paths.AddRange(Directory.GetFiles(currentDirectory,
                        PowerShellConstants.ModulesScriptFileExtensionPattern,
                        SearchOption.AllDirectories));
                }
            }
            return paths;
=======

            return modulePaths;
>>>>>>> 32d47261
        }

        internal static List<string> AddToModulePaths(string[] directories)
        {
            List<string> paths = new List<string>();
            for (int i = 0; i < directories.Length; i++)
            {
                string currentDirectory = directories[i];
                if (Directory.Exists(currentDirectory))
                {
                    paths.AddRange(Directory.GetFiles(currentDirectory,
                        PowerShellConstants.ModulesManifestFileExtensionPattern,
                        SearchOption.AllDirectories));
                    paths.AddRange(Directory.GetFiles(currentDirectory,
                        PowerShellConstants.ModulesBinaryFileExtensionPattern,
                        SearchOption.AllDirectories));
                    paths.AddRange(Directory.GetFiles(currentDirectory,
                        PowerShellConstants.ModulesScriptFileExtensionPattern,
                        SearchOption.AllDirectories));
                }
            }
            return paths;
        }
    }
}<|MERGE_RESOLUTION|>--- conflicted
+++ resolved
@@ -265,10 +265,8 @@
             string moduleDirectory = Path.Combine(functionFolder, PowerShellConstants.ModulesFolderName);
             string[] searchDirectories = new string[] { rootModuleDirectory, moduleDirectory };
             modulePaths.AddRange(AddToModulePaths(searchDirectories));
-<<<<<<< HEAD
             return modulePaths;
         }
-
 
         internal static List<string> AddToModulePaths(string[] directories)
         {
@@ -290,32 +288,6 @@
                 }
             }
             return paths;
-=======
-
-            return modulePaths;
->>>>>>> 32d47261
-        }
-
-        internal static List<string> AddToModulePaths(string[] directories)
-        {
-            List<string> paths = new List<string>();
-            for (int i = 0; i < directories.Length; i++)
-            {
-                string currentDirectory = directories[i];
-                if (Directory.Exists(currentDirectory))
-                {
-                    paths.AddRange(Directory.GetFiles(currentDirectory,
-                        PowerShellConstants.ModulesManifestFileExtensionPattern,
-                        SearchOption.AllDirectories));
-                    paths.AddRange(Directory.GetFiles(currentDirectory,
-                        PowerShellConstants.ModulesBinaryFileExtensionPattern,
-                        SearchOption.AllDirectories));
-                    paths.AddRange(Directory.GetFiles(currentDirectory,
-                        PowerShellConstants.ModulesScriptFileExtensionPattern,
-                        SearchOption.AllDirectories));
-                }
-            }
-            return paths;
         }
     }
 }