--- conflicted
+++ resolved
@@ -208,16 +208,11 @@
                         var message = $"Unable to parse host configuration file '{configFilePath}'.";
                         var formatException = new FormatException(message, ex);
 
-<<<<<<< HEAD
-                        DiagnosticEventLoggerExtensions.LogDiagnosticEventError(
-                            _logger, DiagnosticEventConstants.UnableToParseHostConfigurationFileErrorCode, message, DiagnosticEventConstants.UnableToParseHostConfigurationFileHelpLink, formatException);
-=======
                         _logger.LogDiagnosticEventError(
                             DiagnosticEventConstants.UnableToParseHostConfigurationFileErrorCode,
                             message,
                             DiagnosticEventConstants.UnableToParseHostConfigurationFileHelpLink,
                             formatException);
->>>>>>> d2486768
 
                         throw formatException;
                     }
