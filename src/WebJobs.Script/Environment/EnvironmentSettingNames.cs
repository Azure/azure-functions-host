--- conflicted
+++ resolved
@@ -64,14 +64,11 @@
         public const string RunningInContainer = "DOTNET_RUNNING_IN_CONTAINER";
 
         public const string ExtensionBundleSourceUri = "FUNCTIONS_EXTENSIONBUNDLE_SOURCE_URI";
-<<<<<<< HEAD
 
         public const string NodeIpAddress = "Fabric_NodeIPOrFQDN";
-=======
         public const string AzureWebJobsKubernetesSecretName = "AzureWebJobsKubernetesSecretName";
 
         public const string KubernetesServiceHost = "KUBERNETES_SERVICE_HOST";
         public const string KubernetesServiceHttpsPort = "KUBERNETES_SERVICE_PORT_HTTPS";
->>>>>>> c2825fc5
     }
 }