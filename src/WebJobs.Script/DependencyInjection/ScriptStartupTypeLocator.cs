--- conflicted
+++ resolved
@@ -68,14 +68,9 @@
 
         public async Task<IEnumerable<Type>> GetExtensionsStartupTypesAsync()
         {
-<<<<<<< HEAD
-            string extensionsPath;
+            string extensionsMetadataPath;
             FunctionAssemblyLoadContext.ResetSharedContext();
 
-=======
-            string extensionsMetadataPath;
-            var functionMetadataCollection = _functionMetadataManager.GetFunctionMetadata(forceRefresh: true, includeCustomProviders: false);
->>>>>>> 3340b543
             HashSet<string> bindingsSet = null;
             var bundleConfigured = _extensionBundleManager.IsExtensionBundleConfigured();
             bool isLegacyExtensionBundle = _extensionBundleManager.IsLegacyExtensionBundle();
@@ -108,13 +103,9 @@
                 _logger.ScriptStartNotLoadingExtensionBundle("WARMUP_LOG_ONLY", bundleConfigured, isPrecompiledFunctionApp, isLegacyExtensionBundle);
             }
 
-<<<<<<< HEAD
+            string baseProbingPath = null;
+
             if (bundleConfigured && (!isPrecompiledFunctionApp || isLegacyExtensionBundle))
-=======
-            string baseProbingPath = null;
-
-            if (bundleConfigured && (!isPrecompiledFunctionApp || _extensionBundleManager.IsLegacyExtensionBundle()))
->>>>>>> 3340b543
             {
                 extensionsMetadataPath = await _extensionBundleManager.GetExtensionBundleBinPathAsync();
                 if (string.IsNullOrEmpty(extensionsMetadataPath))
