--- conflicted
+++ resolved
@@ -21,7 +21,6 @@
     /// </summary>
     internal abstract class StorageClientProvider<TClient, TClientOptions> where TClientOptions : ClientOptions
     {
-        private readonly IConfiguration _configuration;
         private readonly AzureComponentFactory _componentFactory;
         private readonly AzureEventSourceLogForwarder _logForwarder;
         private readonly ILogger _logger;
@@ -32,9 +31,8 @@
         /// <param name="configuration">The configuration to use when creating Client-specific objects. <see cref="IConfiguration"/></param>
         /// <param name="componentFactory">The Azure factory responsible for creating clients. <see cref="AzureComponentFactory"/></param>
         /// <param name="logForwarder">Log forwarder that forwards events to ILogger. <see cref="AzureEventSourceLogForwarder"/></param>
-        public StorageClientProvider(IConfiguration configuration, AzureComponentFactory componentFactory, AzureEventSourceLogForwarder logForwarder, ILogger<StorageClientProvider<TClient, TClientOptions>> logger)
-        {
-            _configuration = configuration;
+        public StorageClientProvider(AzureComponentFactory componentFactory, AzureEventSourceLogForwarder logForwarder, ILogger<StorageClientProvider<TClient, TClientOptions>> logger)
+        {
             _componentFactory = componentFactory;
             _logForwarder = logForwarder;
             _logger = logger;
@@ -53,13 +51,14 @@
         /// Gets the storage client specified by <paramref name="name"/>
         /// </summary>
         /// <param name="name">Name of the connection to use</param>
+        /// <param name="configuration">Configuration to use</param>
         /// <param name="client">Client that was created if the connection was valid; otherwise, the default value for the type of <paramref name="client"/>.</param>
         /// <returns>true if the client could be created; false otherwise</returns>
-        public virtual bool TryGet(string name, out TClient client)
+        public virtual bool TryGet(string name, IConfiguration configuration, out TClient client)
         {
             try
             {
-                client = Get(name);
+                client = Get(name, configuration);
                 return true;
             }
             catch (Exception ex)
@@ -96,19 +95,21 @@
         /// </summary>
         /// <param name="name">Name of the connection to use</param>
         /// <param name="resolver">A resolver to interpret the provided connection <paramref name="name"/>.</param>
+        /// <param name="configuration">Configuration to use</param>
         /// <returns>Client that was created.</returns>
-        public virtual TClient Get(string name, INameResolver resolver)
+        public virtual TClient Get(string name, INameResolver resolver, IConfiguration configuration)
         {
             var resolvedName = resolver.ResolveWholeString(name);
-            return this.Get(resolvedName);
+            return this.Get(resolvedName, configuration);
         }
 
         /// <summary>
         /// Gets the storage client specified by <paramref name="name"/>
         /// </summary>
         /// <param name="name">Name of the connection to use</param>
+        /// <param name="configuration">Configuration to use</param>
         /// <returns>Client that was created.</returns>
-        public virtual TClient Get(string name)
+        public virtual TClient Get(string name, IConfiguration configuration)
         {
             if (string.IsNullOrWhiteSpace(name))
             {
@@ -116,13 +117,8 @@
             }
 
             // $$$ Where does validation happen?
-<<<<<<< HEAD
             IConfigurationSection connectionSection = configuration?.GetWebJobsConnectionStringSection(name);
             if (connectionSection == null || !connectionSection.Exists())
-=======
-            IConfigurationSection connectionSection = _configuration.GetWebJobsConnectionStringSection(name);
-            if (!connectionSection.Exists())
->>>>>>> 57292101
             {
                 // Not found
                 throw new InvalidOperationException($"Storage account connection string '{IConfigurationExtensions.GetPrefixedConnectionStringName(name)}' does not exist. Make sure that it is a defined App Setting.");
@@ -153,7 +149,7 @@
         /// <returns>Storage client</returns>
         public virtual TClient GetHost()
         {
-            return this.Get(null);
+            return this.Get(null, null);
         }
 
         /// <summary>
