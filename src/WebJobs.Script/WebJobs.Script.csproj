<Project Sdk="Microsoft.NET.Sdk">
  <Import Project="..\..\build\common.props" />
  <PropertyGroup>
    <PackageId>Microsoft.Azure.WebJobs.Script</PackageId>
    <AssemblyName>Microsoft.Azure.WebJobs.Script</AssemblyName>
    <RootNamespace>Microsoft.Azure.WebJobs.Script</RootNamespace>
    <NoWarn>NU5104</NoWarn>
  </PropertyGroup>
  <PropertyGroup Condition="'$(Configuration)|$(Platform)'=='Debug|AnyCPU'">
    <StyleCopTreatErrorsAsWarnings>false</StyleCopTreatErrorsAsWarnings>
    <TreatWarningsAsErrors>true</TreatWarningsAsErrors>
    <WarningsAsErrors />
  </PropertyGroup>
  <PropertyGroup Condition="'$(Configuration)|$(Platform)'=='Release|AnyCPU'">
    <StyleCopTreatErrorsAsWarnings>false</StyleCopTreatErrorsAsWarnings>
    <TreatWarningsAsErrors>true</TreatWarningsAsErrors>
    <WarningsAsErrors />
  </PropertyGroup>
  <ItemGroup>
    <None Remove="FileProvisioning\PowerShell\profile.ps1" />
    <None Remove="FileProvisioning\PowerShell\requirements.psd1" />
    <None Remove="runtimeassemblies-relaxed.json" />
    <None Remove="runtimeassemblies.json" />
    <None Remove="runtimes.json" />
  </ItemGroup>
  <ItemGroup>
    <EmbeddedResource Include="extensionrequirements.json">
      <CopyToOutputDirectory>Never</CopyToOutputDirectory>
    </EmbeddedResource>
    <EmbeddedResource Include="FileProvisioning\PowerShell\profile.ps1" />
    <EmbeddedResource Include="FileProvisioning\PowerShell\requirements.psd1" />
    <EmbeddedResource Include="runtimeassemblies-relaxed.json">
      <CopyToOutputDirectory>Never</CopyToOutputDirectory>
    </EmbeddedResource>
    <EmbeddedResource Include="runtimeassemblies.json">
      <CopyToOutputDirectory>Never</CopyToOutputDirectory>
    </EmbeddedResource>
    <EmbeddedResource Include="runtimes.json" />
  </ItemGroup>
  <ItemGroup>
    <!-- Dependencies needed for Storage Providers -->
    <PackageReference Include="Azure.Core" Version="1.38.0" />
<<<<<<< HEAD
    <PackageReference Include="Azure.Identity" Version="1.11.0" />
=======
    <PackageReference Include="Azure.Identity" Version="1.10.2" />
    <PackageReference Include="Azure.Monitor.OpenTelemetry.AspNetCore" Version="1.2.0-beta.2" />
>>>>>>> d402e221
    <PackageReference Include="Azure.Storage.Blobs" Version="12.13.0" />
    <PackageReference Include="Microsoft.ApplicationInsights" Version="2.22.0" />
    <PackageReference Include="Microsoft.ApplicationInsights.AspNetCore" Version="2.22.0" />
    <PackageReference Include="Microsoft.ApplicationInsights.DependencyCollector" Version="2.22.0" />
    <PackageReference Include="Microsoft.ApplicationInsights.WindowsServer" Version="2.22.0" />
    <PackageReference Include="Microsoft.ApplicationInsights.WindowsServer.TelemetryChannel" Version="2.22.0" />
    <PackageReference Include="Microsoft.Azure.Functions.DotNetIsolatedNativeHost" Version="1.0.8" />
    <PackageReference Include="Microsoft.Azure.WebJobs" Version="3.0.41-11331" />
    <PackageReference Include="Microsoft.Azure.WebJobs.Host.Storage" Version="5.0.0-beta.2-11957" />
    <PackageReference Include="Microsoft.Extensions.Azure" Version="1.7.0" />
    <PackageReference Include="Microsoft.AspNetCore.Mvc.WebApiCompatShim" Version="2.2.0">
      <NoWarn>NU1701</NoWarn>
    </PackageReference>

    <!-- Workers -->
    <PackageReference Include="Microsoft.Azure.Functions.JavaWorker" Version="2.14.0" />
    <PackageReference Include="Microsoft.Azure.AppService.Proxy.Client" Version="2.3.20240307.67" />
    <PackageReference Include="Microsoft.Azure.Functions.NodeJsWorker" Version="3.10.0" />
    <PackageReference Include="Microsoft.Azure.Functions.PowerShellWorker.PS7.0" Version="4.0.3148" />
    <PackageReference Include="Microsoft.Azure.Functions.PowerShellWorker.PS7.2" Version="4.0.3131" />
    <PackageReference Include="Microsoft.Azure.Functions.PowerShellWorker.PS7.4" Version="4.0.3147" />
    <PackageReference Include="Microsoft.Azure.WebJobs.Extensions" Version="5.0.0-beta.2-10879" />
    <PackageReference Include="Microsoft.Azure.WebJobs.Extensions.Http" Version="3.2.0" />
    <PackageReference Include="Microsoft.Azure.WebJobs.Extensions.Timers.Storage" Version="1.0.0-beta.1" />
    <PackageReference Include="Microsoft.Azure.WebJobs.Script.Abstractions" Version="1.0.4-preview" />
    <PackageReference Include="Microsoft.Azure.WebJobs.Logging.ApplicationInsights" Version="3.0.41-11331" />
    <PackageReference Include="Microsoft.CodeAnalysis.CSharp.Scripting" Version="3.3.1" />
    <PackageReference Include="Microsoft.Extensions.Logging.Console" Version="8.0.0" />
    <PackageReference Include="Microsoft.Extensions.Hosting.Abstractions" Version="8.0.0" />
    <PackageReference Include="Mono.Posix.NETStandard" Version="1.0.0" />
    <PackageReference Include="Newtonsoft.Json" Version="13.0.3" />
    <PackageReference Include="NuGet.ProjectModel" Version="5.11.6" />
    <PackageReference Include="OpenTelemetry.Exporter.OpenTelemetryProtocol" Version="1.8.0" />
    <PackageReference Include="OpenTelemetry.Extensions.Hosting" Version="1.8.0" />
    <PackageReference Include="StyleCop.Analyzers" Version="1.2.0-beta.435">
      <PrivateAssets>all</PrivateAssets>
    </PackageReference>
    <PackageReference Include="System.Diagnostics.DiagnosticSource" Version="8.0.0" />
    <PackageReference Include="System.Drawing.Common" Version="8.0.0" />
    <PackageReference Include="System.IO.Abstractions" Version="2.1.0.227">
      <NoWarn>NU1701</NoWarn>
    </PackageReference>
    <PackageReference Include="System.Reactive.Linq" Version="5.0.0" />
    <PackageReference Include="System.Reactive.Core" Version="5.0.0" />
    <PackageReference Include="System.Runtime.Loader" Version="4.3.0" />
<!--
    Explicitly referencing version 6.0.9 of System.Text.Json to get two bug fixes for the Source Generator. Without this, the 6.0.0 version 
    of the Source Generator is used, which causes issues. This reference can be removed in future framework versions.

    https://github.com/dotnet/runtime/issues/62354
    https://github.com/dotnet/runtime/issues/62082
    -->
    <PackageReference Include="System.Text.Json" Version="8.0.1" />
  </ItemGroup>

  <ItemGroup>
    <Compile Update="Properties\Resources.Designer.cs">
      <DesignTime>True</DesignTime>
      <AutoGen>True</AutoGen>
      <DependentUpon>Resources.resx</DependentUpon>
    </Compile>
  </ItemGroup>

  <ItemGroup>
    <EmbeddedResource Update="Properties\Resources.resx">
      <Generator>ResXFileCodeGenerator</Generator>
      <LastGenOutput>Resources.Designer.cs</LastGenOutput>
    </EmbeddedResource>
  </ItemGroup>

</Project><|MERGE_RESOLUTION|>--- conflicted
+++ resolved
@@ -40,12 +40,8 @@
   <ItemGroup>
     <!-- Dependencies needed for Storage Providers -->
     <PackageReference Include="Azure.Core" Version="1.38.0" />
-<<<<<<< HEAD
     <PackageReference Include="Azure.Identity" Version="1.11.0" />
-=======
-    <PackageReference Include="Azure.Identity" Version="1.10.2" />
     <PackageReference Include="Azure.Monitor.OpenTelemetry.AspNetCore" Version="1.2.0-beta.2" />
->>>>>>> d402e221
     <PackageReference Include="Azure.Storage.Blobs" Version="12.13.0" />
     <PackageReference Include="Microsoft.ApplicationInsights" Version="2.22.0" />
     <PackageReference Include="Microsoft.ApplicationInsights.AspNetCore" Version="2.22.0" />
