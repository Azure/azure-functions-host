﻿<?xml version="1.0" encoding="utf-8"?>
<Project ToolsVersion="14.0" DefaultTargets="Build" xmlns="http://schemas.microsoft.com/developer/msbuild/2003">
  <Import Project="$(MSBuildExtensionsPath)\$(MSBuildToolsVersion)\Microsoft.Common.props" Condition="Exists('$(MSBuildExtensionsPath)\$(MSBuildToolsVersion)\Microsoft.Common.props')" />
  <PropertyGroup>
    <Configuration Condition=" '$(Configuration)' == '' ">Debug</Configuration>
    <Platform Condition=" '$(Platform)' == '' ">AnyCPU</Platform>
    <ProjectGuid>{1DC670CD-F42F-4D8F-97BD-0E1AA8221094}</ProjectGuid>
    <OutputType>Library</OutputType>
    <AppDesignerFolder>Properties</AppDesignerFolder>
    <RootNamespace>Microsoft.Azure.WebJobs.Script</RootNamespace>
    <AssemblyName>Microsoft.Azure.WebJobs.Script</AssemblyName>
    <TargetFrameworkVersion>v4.6</TargetFrameworkVersion>
    <FileAlignment>512</FileAlignment>
    <TargetFrameworkProfile />
    <RunCodeAnalysis>false</RunCodeAnalysis>
    <CodeAnalysisRuleSet>..\src.ruleset</CodeAnalysisRuleSet>
    <CodeAnalysisCulture>en-US</CodeAnalysisCulture>
    <TreatWarningsAsErrors>true</TreatWarningsAsErrors>
    <StyleCopTreatErrorsAsWarnings>false</StyleCopTreatErrorsAsWarnings>
    <NuGetPackageImportStamp>
    </NuGetPackageImportStamp>
  </PropertyGroup>
  <PropertyGroup Condition=" '$(Configuration)|$(Platform)' == 'Debug|AnyCPU' ">
    <DebugSymbols>true</DebugSymbols>
    <DebugType>full</DebugType>
    <Optimize>false</Optimize>
    <OutputPath>bin\Debug\</OutputPath>
    <DefineConstants>DEBUG;TRACE</DefineConstants>
    <ErrorReport>prompt</ErrorReport>
    <WarningLevel>4</WarningLevel>
    <DocumentationFile>
    </DocumentationFile>
    <RunCodeAnalysis>false</RunCodeAnalysis>
  </PropertyGroup>
  <PropertyGroup Condition=" '$(Configuration)|$(Platform)' == 'Release|AnyCPU' ">
    <DebugType>pdbonly</DebugType>
    <Optimize>true</Optimize>
    <OutputPath>bin\Release\</OutputPath>
    <DefineConstants>TRACE</DefineConstants>
    <ErrorReport>prompt</ErrorReport>
    <WarningLevel>4</WarningLevel>
    <DocumentationFile>
    </DocumentationFile>
  </PropertyGroup>
  <ItemGroup>
    <Reference Include="EdgeJs, Version=0.0.0.0, Culture=neutral, processorArchitecture=MSIL">
      <HintPath>..\..\packages\Edge.js.5.9.1\lib\EdgeJs.dll</HintPath>
      <Private>True</Private>
    </Reference>
<<<<<<< HEAD
    <Reference Include="FSharp.Compiler.Service, Version=6.0.1.0, Culture=neutral, processorArchitecture=MSIL">
      <HintPath>..\..\packages\FSharp.Compiler.Service.6.0.1\lib\net45\FSharp.Compiler.Service.dll</HintPath>
=======
    <Reference Include="FSharp.Compiler.Service, Version=3.0.0.0, Culture=neutral, processorArchitecture=MSIL">
      <HintPath>..\..\packages\FSharp.Compiler.Service.3.0.0.0\lib\net45\FSharp.Compiler.Service.dll</HintPath>
>>>>>>> 34e34270
      <Private>True</Private>
    </Reference>
    <Reference Include="FSharp.Core, Version=4.4.0.0, Culture=neutral, PublicKeyToken=b03f5f7f11d50a3a, processorArchitecture=MSIL">
      <HintPath>..\..\packages\FSharp.Core.4.0.0.1\lib\net40\FSharp.Core.dll</HintPath>
      <Private>True</Private>
    </Reference>
    <Reference Include="Microsoft.Azure.ApiHub.Sdk, Version=1.0.0.0, Culture=neutral, processorArchitecture=MSIL">
      <HintPath>..\..\packages\Microsoft.Azure.ApiHub.Sdk.0.6.10-alpha\lib\net45\Microsoft.Azure.ApiHub.Sdk.dll</HintPath>
      <Private>True</Private>
    </Reference>
    <Reference Include="Microsoft.Azure.Documents.Client, Version=1.7.0.0, Culture=neutral, PublicKeyToken=31bf3856ad364e35, processorArchitecture=MSIL">
      <HintPath>..\..\packages\Microsoft.Azure.DocumentDB.1.7.1\lib\net45\Microsoft.Azure.Documents.Client.dll</HintPath>
      <Private>True</Private>
    </Reference>
    <Reference Include="Microsoft.Azure.KeyVault.Core, Version=1.0.0.0, Culture=neutral, PublicKeyToken=31bf3856ad364e35, processorArchitecture=MSIL">
      <HintPath>..\..\packages\Microsoft.Azure.KeyVault.Core.1.0.0\lib\net40\Microsoft.Azure.KeyVault.Core.dll</HintPath>
      <Private>True</Private>
    </Reference>
    <Reference Include="Microsoft.Azure.NotificationHubs, Version=2.16.0.0, Culture=neutral, PublicKeyToken=31bf3856ad364e35, processorArchitecture=MSIL">
      <HintPath>..\..\packages\Microsoft.Azure.NotificationHubs.1.0.5\lib\net45-full\Microsoft.Azure.NotificationHubs.dll</HintPath>
      <Private>True</Private>
    </Reference>
    <Reference Include="Microsoft.Azure.WebJobs, Version=2.0.0.0, Culture=neutral, PublicKeyToken=31bf3856ad364e35, processorArchitecture=MSIL">
      <HintPath>..\..\packages\Microsoft.Azure.WebJobs.Core.2.0.0-beta1\lib\net45\Microsoft.Azure.WebJobs.dll</HintPath>
      <Private>True</Private>
    </Reference>
    <Reference Include="Microsoft.Azure.WebJobs.Extensions, Version=2.0.0.0, Culture=neutral, processorArchitecture=MSIL">
      <HintPath>..\..\packages\Microsoft.Azure.WebJobs.Extensions.2.0.0-beta1-10351\lib\net45\Microsoft.Azure.WebJobs.Extensions.dll</HintPath>
      <Private>True</Private>
    </Reference>
    <Reference Include="Microsoft.Azure.WebJobs.Extensions.ApiHub, Version=1.0.0.0, Culture=neutral, processorArchitecture=MSIL">
      <HintPath>..\..\packages\Microsoft.Azure.WebJobs.Extensions.ApiHub.1.0.0-beta1-10351\lib\net45\Microsoft.Azure.WebJobs.Extensions.ApiHub.dll</HintPath>
      <Private>True</Private>
    </Reference>
    <Reference Include="Microsoft.Azure.WebJobs.Extensions.DocumentDB, Version=1.0.0.0, Culture=neutral, processorArchitecture=MSIL">
      <HintPath>..\..\packages\Microsoft.Azure.WebJobs.Extensions.DocumentDB.1.0.0-beta1-10351\lib\net45\Microsoft.Azure.WebJobs.Extensions.DocumentDB.dll</HintPath>
      <Private>True</Private>
    </Reference>
    <Reference Include="Microsoft.Azure.WebJobs.Extensions.MobileApps, Version=1.0.0.0, Culture=neutral, processorArchitecture=MSIL">
      <HintPath>..\..\packages\Microsoft.Azure.WebJobs.Extensions.MobileApps.1.0.0-beta1-10351\lib\net45\Microsoft.Azure.WebJobs.Extensions.MobileApps.dll</HintPath>
      <Private>True</Private>
    </Reference>
    <Reference Include="Microsoft.Azure.WebJobs.Extensions.NotificationHubs, Version=1.0.0.0, Culture=neutral, processorArchitecture=MSIL">
      <HintPath>..\..\packages\Microsoft.Azure.WebJobs.Extensions.NotificationHubs.1.0.0-beta1-10351\lib\net45\Microsoft.Azure.WebJobs.Extensions.NotificationHubs.dll</HintPath>
      <Private>True</Private>
    </Reference>
    <Reference Include="Microsoft.Azure.WebJobs.Extensions.SendGrid, Version=2.0.0.0, Culture=neutral, processorArchitecture=MSIL">
      <HintPath>..\..\packages\Microsoft.Azure.WebJobs.Extensions.SendGrid.2.0.0-beta1-10351\lib\net45\Microsoft.Azure.WebJobs.Extensions.SendGrid.dll</HintPath>
      <Private>True</Private>
    </Reference>
    <Reference Include="Microsoft.Azure.WebJobs.Host, Version=2.0.0.0, Culture=neutral, PublicKeyToken=31bf3856ad364e35, processorArchitecture=MSIL">
      <HintPath>..\..\packages\Microsoft.Azure.WebJobs.2.0.0-beta1\lib\net45\Microsoft.Azure.WebJobs.Host.dll</HintPath>
      <Private>True</Private>
    </Reference>
    <Reference Include="Microsoft.Azure.WebJobs.Script.Extensibility, Version=1.0.0.0, Culture=neutral, processorArchitecture=MSIL">
      <HintPath>..\..\packages\Microsoft.Azure.WebJobs.Script.Extensibility.1.0.0-beta1-10342\lib\net45\Microsoft.Azure.WebJobs.Script.Extensibility.dll</HintPath>
      <Private>True</Private>
    </Reference>
    <Reference Include="Microsoft.Azure.WebJobs.ServiceBus, Version=2.0.0.0, Culture=neutral, PublicKeyToken=31bf3856ad364e35, processorArchitecture=MSIL">
      <HintPath>..\..\packages\Microsoft.Azure.WebJobs.ServiceBus.2.0.0-beta1\lib\net45\Microsoft.Azure.WebJobs.ServiceBus.dll</HintPath>
      <Private>True</Private>
    </Reference>
    <Reference Include="Microsoft.CodeAnalysis, Version=1.2.0.0, Culture=neutral, PublicKeyToken=31bf3856ad364e35, processorArchitecture=MSIL">
      <HintPath>..\..\packages\Microsoft.CodeAnalysis.Common.1.2.2\lib\net45\Microsoft.CodeAnalysis.dll</HintPath>
      <Private>True</Private>
    </Reference>
    <Reference Include="Microsoft.CodeAnalysis.CSharp, Version=1.2.0.0, Culture=neutral, PublicKeyToken=31bf3856ad364e35, processorArchitecture=MSIL">
      <HintPath>..\..\packages\Microsoft.CodeAnalysis.CSharp.1.2.2\lib\net45\Microsoft.CodeAnalysis.CSharp.dll</HintPath>
      <Private>True</Private>
    </Reference>
    <Reference Include="Microsoft.CodeAnalysis.CSharp.Scripting, Version=1.2.0.0, Culture=neutral, PublicKeyToken=31bf3856ad364e35, processorArchitecture=MSIL">
      <HintPath>..\..\packages\Microsoft.CodeAnalysis.CSharp.Scripting.1.2.2\lib\dotnet\Microsoft.CodeAnalysis.CSharp.Scripting.dll</HintPath>
      <Private>True</Private>
    </Reference>
    <Reference Include="Microsoft.CodeAnalysis.Scripting, Version=1.2.0.0, Culture=neutral, PublicKeyToken=31bf3856ad364e35, processorArchitecture=MSIL">
      <HintPath>..\..\packages\Microsoft.CodeAnalysis.Scripting.Common.1.2.2\lib\dotnet\Microsoft.CodeAnalysis.Scripting.dll</HintPath>
      <Private>True</Private>
    </Reference>
    <Reference Include="Microsoft.Data.Edm, Version=5.7.0.0, Culture=neutral, PublicKeyToken=31bf3856ad364e35, processorArchitecture=MSIL">
      <HintPath>..\..\packages\Microsoft.Data.Edm.5.7.0\lib\net40\Microsoft.Data.Edm.dll</HintPath>
      <Private>True</Private>
    </Reference>
    <Reference Include="Microsoft.Data.OData, Version=5.7.0.0, Culture=neutral, PublicKeyToken=31bf3856ad364e35, processorArchitecture=MSIL">
      <HintPath>..\..\packages\Microsoft.Data.OData.5.7.0\lib\net40\Microsoft.Data.OData.dll</HintPath>
      <Private>True</Private>
    </Reference>
    <Reference Include="Microsoft.Data.Services.Client, Version=5.7.0.0, Culture=neutral, PublicKeyToken=31bf3856ad364e35, processorArchitecture=MSIL">
      <HintPath>..\..\packages\Microsoft.Data.Services.Client.5.7.0\lib\net40\Microsoft.Data.Services.Client.dll</HintPath>
      <Private>True</Private>
    </Reference>
    <Reference Include="Microsoft.ServiceBus, Version=3.0.0.0, Culture=neutral, PublicKeyToken=31bf3856ad364e35, processorArchitecture=MSIL">
      <HintPath>..\..\packages\WindowsAzure.ServiceBus.3.1.7\lib\net45-full\Microsoft.ServiceBus.dll</HintPath>
      <Private>True</Private>
    </Reference>
    <Reference Include="Microsoft.ServiceBus.Messaging.EventProcessorHost, Version=0.1.0.0, Culture=neutral, PublicKeyToken=31bf3856ad364e35, processorArchitecture=MSIL">
      <HintPath>..\..\packages\Microsoft.Azure.ServiceBus.EventProcessorHost.2.1.5\lib\net45-full\Microsoft.ServiceBus.Messaging.EventProcessorHost.dll</HintPath>
      <Private>True</Private>
    </Reference>
    <Reference Include="Microsoft.WindowsAzure.Configuration, Version=3.0.0.0, Culture=neutral, PublicKeyToken=31bf3856ad364e35, processorArchitecture=MSIL">
      <HintPath>..\..\packages\Microsoft.WindowsAzure.ConfigurationManager.3.2.1\lib\net40\Microsoft.WindowsAzure.Configuration.dll</HintPath>
      <Private>True</Private>
    </Reference>
    <Reference Include="Microsoft.WindowsAzure.Mobile, Version=2.0.0.0, Culture=neutral, PublicKeyToken=31bf3856ad364e35, processorArchitecture=MSIL">
      <HintPath>..\..\packages\Microsoft.Azure.Mobile.Client.2.0.1\lib\net45\Microsoft.WindowsAzure.Mobile.dll</HintPath>
      <Private>True</Private>
    </Reference>
    <Reference Include="Microsoft.WindowsAzure.Mobile.Ext, Version=2.0.0.0, Culture=neutral, PublicKeyToken=31bf3856ad364e35, processorArchitecture=MSIL">
      <HintPath>..\..\packages\Microsoft.Azure.Mobile.Client.2.0.1\lib\net45\Microsoft.WindowsAzure.Mobile.Ext.dll</HintPath>
      <Private>True</Private>
    </Reference>
    <Reference Include="Microsoft.WindowsAzure.Storage, Version=7.0.0.0, Culture=neutral, PublicKeyToken=31bf3856ad364e35, processorArchitecture=MSIL">
      <HintPath>..\..\packages\WindowsAzure.Storage.7.0.0\lib\net40\Microsoft.WindowsAzure.Storage.dll</HintPath>
      <Private>True</Private>
    </Reference>
    <Reference Include="NCrontab, Version=3.1.19111.0, Culture=neutral, processorArchitecture=MSIL">
      <HintPath>..\..\packages\ncrontab.3.1.0\lib\net45\NCrontab.dll</HintPath>
      <Private>True</Private>
    </Reference>
    <Reference Include="Newtonsoft.Json, Version=8.0.0.0, Culture=neutral, PublicKeyToken=30ad4fe6b2a6aeed, processorArchitecture=MSIL">
      <HintPath>..\..\packages\Newtonsoft.Json.8.0.3\lib\net45\Newtonsoft.Json.dll</HintPath>
      <Private>True</Private>
    </Reference>
    <Reference Include="SendGrid, Version=6.3.4.0, Culture=neutral, PublicKeyToken=4f047e93159395ca, processorArchitecture=MSIL">
      <HintPath>..\..\packages\Sendgrid.6.3.4\lib\SendGrid.dll</HintPath>
      <Private>True</Private>
    </Reference>
    <Reference Include="SendGrid.SmtpApi, Version=1.3.1.0, Culture=neutral, PublicKeyToken=2ae73662c35d80e4, processorArchitecture=MSIL">
      <HintPath>..\..\packages\SendGrid.SmtpApi.1.3.1\lib\net40\SendGrid.SmtpApi.dll</HintPath>
      <Private>True</Private>
    </Reference>
    <Reference Include="SendGridMail, Version=6.3.4.0, Culture=neutral, PublicKeyToken=4f047e93159395ca, processorArchitecture=MSIL">
      <HintPath>..\..\packages\Sendgrid.6.3.4\lib\SendGridMail.dll</HintPath>
      <Private>True</Private>
    </Reference>
    <Reference Include="System" />
    <Reference Include="System.Configuration" />
    <Reference Include="System.AppContext, Version=4.0.0.0, Culture=neutral, PublicKeyToken=b03f5f7f11d50a3a, processorArchitecture=MSIL">
      <HintPath>..\..\packages\System.AppContext.4.0.0\lib\net46\System.AppContext.dll</HintPath>
      <Private>True</Private>
    </Reference>
    <Reference Include="System.Collections.Immutable, Version=1.2.0.0, Culture=neutral, PublicKeyToken=b03f5f7f11d50a3a, processorArchitecture=MSIL">
      <HintPath>..\..\packages\System.Collections.Immutable.1.2.0\lib\netstandard1.0\System.Collections.Immutable.dll</HintPath>
      <Private>True</Private>
    </Reference>
    <Reference Include="System.Core" />
    <Reference Include="System.Diagnostics.StackTrace, Version=4.0.0.0, Culture=neutral, PublicKeyToken=b03f5f7f11d50a3a, processorArchitecture=MSIL">
      <HintPath>..\..\packages\System.Diagnostics.StackTrace.4.0.0\lib\net46\System.Diagnostics.StackTrace.dll</HintPath>
      <Private>True</Private>
    </Reference>
    <Reference Include="System.IO.FileSystem, Version=4.0.0.0, Culture=neutral, PublicKeyToken=b03f5f7f11d50a3a, processorArchitecture=MSIL">
      <HintPath>..\..\packages\System.IO.FileSystem.4.0.0\lib\net46\System.IO.FileSystem.dll</HintPath>
      <Private>True</Private>
    </Reference>
    <Reference Include="System.IO.FileSystem.Primitives, Version=4.0.0.0, Culture=neutral, PublicKeyToken=b03f5f7f11d50a3a, processorArchitecture=MSIL">
      <HintPath>..\..\packages\System.IO.FileSystem.Primitives.4.0.0\lib\net46\System.IO.FileSystem.Primitives.dll</HintPath>
      <Private>True</Private>
    </Reference>
    <Reference Include="System.Management.Automation, Version=3.0.0.0, Culture=neutral, PublicKeyToken=31bf3856ad364e35, processorArchitecture=MSIL">
      <SpecificVersion>False</SpecificVersion>
      <HintPath>..\..\..\..\Program Files (x86)\Reference Assemblies\Microsoft\WindowsPowerShell\3.0\System.Management.Automation.dll</HintPath>
    </Reference>
    <Reference Include="System.Net.Http.Extensions, Version=2.2.29.0, Culture=neutral, PublicKeyToken=b03f5f7f11d50a3a, processorArchitecture=MSIL">
      <HintPath>..\..\packages\Microsoft.Net.Http.2.2.29\lib\net45\System.Net.Http.Extensions.dll</HintPath>
      <Private>True</Private>
    </Reference>
    <Reference Include="System.Net.Http.Formatting, Version=5.2.3.0, Culture=neutral, PublicKeyToken=31bf3856ad364e35, processorArchitecture=MSIL">
      <HintPath>..\..\packages\Microsoft.AspNet.WebApi.Client.5.2.3\lib\net45\System.Net.Http.Formatting.dll</HintPath>
      <Private>True</Private>
    </Reference>
    <Reference Include="System.Net.Http.Primitives, Version=4.2.29.0, Culture=neutral, PublicKeyToken=b03f5f7f11d50a3a, processorArchitecture=MSIL">
      <HintPath>..\..\packages\Microsoft.Net.Http.2.2.29\lib\net45\System.Net.Http.Primitives.dll</HintPath>
      <Private>True</Private>
    </Reference>
    <Reference Include="System.Net.Http.WebRequest" />
    <Reference Include="System.Reflection.Metadata, Version=1.4.1.0, Culture=neutral, PublicKeyToken=b03f5f7f11d50a3a, processorArchitecture=MSIL">
      <HintPath>..\..\packages\System.Reflection.Metadata.1.4.1-beta-24227-04\lib\portable-net45+win8\System.Reflection.Metadata.dll</HintPath>
      <Private>True</Private>
    </Reference>
    <Reference Include="System.Runtime.Serialization" />
    <Reference Include="System.ServiceModel" />
    <Reference Include="System.Spatial, Version=5.7.0.0, Culture=neutral, PublicKeyToken=31bf3856ad364e35, processorArchitecture=MSIL">
      <HintPath>..\..\packages\System.Spatial.5.7.0\lib\net40\System.Spatial.dll</HintPath>
      <Private>True</Private>
    </Reference>
    <Reference Include="System.Threading.Tasks.Dataflow, Version=4.5.24.0, Culture=neutral, PublicKeyToken=b03f5f7f11d50a3a, processorArchitecture=MSIL">
      <HintPath>..\..\packages\Microsoft.Tpl.Dataflow.4.5.24\lib\portable-net45+win8+wpa81\System.Threading.Tasks.Dataflow.dll</HintPath>
      <Private>True</Private>
    </Reference>
    <Reference Include="System.Web.Extensions" />
    <Reference Include="System.Web.Http, Version=5.2.3.0, Culture=neutral, PublicKeyToken=31bf3856ad364e35, processorArchitecture=MSIL">
      <HintPath>..\..\packages\Microsoft.AspNet.WebApi.Core.5.2.3\lib\net45\System.Web.Http.dll</HintPath>
      <Private>True</Private>
    </Reference>
    <Reference Include="System.Xml.Linq" />
    <Reference Include="System.Data.DataSetExtensions" />
    <Reference Include="Microsoft.CSharp" />
    <Reference Include="System.Data" />
    <Reference Include="System.Net.Http" />
    <Reference Include="System.Xml" />
  </ItemGroup>
  <ItemGroup>
    <Compile Include="AuthorizationLevel.cs" />
    <Compile Include="Binding\BindingContext.cs" />
    <Compile Include="Binding\ExtensionBinding.cs" />
    <Compile Include="Binding\FunctionBinding.cs" />
    <Compile Include="Binding\HttpBinding.cs" />
    <Compile Include="Binding\IResultProcessingBinding.cs" />
    <Compile Include="Binding\ServiceBusScriptBindingProvider.cs" />
    <Compile Include="Binding\TableBinding.cs" />
    <Compile Include="Binding\WebJobsCoreScriptBindingProvider.cs" />
    <Compile Include="Description\DotNet\DiagnosticExtensions.cs" />
    <Compile Include="Description\DotNet\CSharp\Analyzers\InvalidFileMetadataReferenceAnalyzer.cs" />
    <Compile Include="Description\DotNet\CSharp\CSharpCompilation.cs" />
    <Compile Include="Description\DotNet\CSharp\CSharpCompilationService.cs" />
    <Compile Include="Description\DotNet\DotNetCompilationServiceFactory.cs" />
    <Compile Include="Description\DotNet\ExtensionSharedAssemblyProvider.cs" />
    <Compile Include="Description\DotNet\FunctionParameter.cs" />
    <Compile Include="Description\DotNet\ICompilation.cs" />
    <Compile Include="Description\DotNet\ICompilationServiceFactory.cs" />
    <Compile Include="Description\DotNet\ICompilationService.cs" />
    <Compile Include="Description\DotNet\IFunctionMetadataResolver.cs" />
    <Compile Include="Description\DotNet\ISharedAssemblyProvider.cs" />
    <Compile Include="Description\DotNet\LocalSharedAssemblyProvider.cs" />
    <Compile Include="Description\DotNet\DirectSharedAssemblyProvider.cs" />
    <Compile Include="Description\PowerShell\PowerShellConstants.cs" />
    <Compile Include="Description\PowerShell\PowerShellFunctionDescriptorProvider.cs" />
    <Compile Include="Description\PowerShell\PowerShellFunctionInvoker.cs" />
    <Compile Include="Description\Binding\DataType.cs" />
    <Compile Include="Description\ScriptFunctionInvokerBase.cs" />
    <Compile Include="Description\FSharp\FSharpCompilation.cs" />
    <Compile Include="Description\FSharp\FSharpCompiler.cs" />
    <Compile Include="Diagnostics\CompositeTraceWriter.cs" />
    <Compile Include="Description\Binding\BindingDirection.cs" />
    <Compile Include="Description\Binding\BindingMetadata.cs" />
    <Compile Include="Description\DotNet\DotNetConstants.cs" />
    <Compile Include="Description\DotNet\FunctionSignature.cs" />
    <Compile Include="Description\DotNet\FunctionAssemblyLoadContext.cs" />
    <Compile Include="Description\DotNet\FunctionAssemblyLoader.cs" />
    <Compile Include="Description\DotNet\DotNetFunctionDescriptorProvider.cs" />
    <Compile Include="Description\DotNet\DotNetFunctionInvoker.cs" />
    <Compile Include="Description\DotNet\FunctionEntryPointResolver.cs" />
    <Compile Include="Description\DotNet\FunctionMetadataResolver.cs" />
    <Compile Include="Description\DotNet\FunctionValueLoader.cs" />
    <Compile Include="Description\DotNet\IFunctionEntryPointResolver.cs" />
    <Compile Include="Description\DotNet\IMethodReference.cs" />
    <Compile Include="Description\DotNet\MethodReference.cs" />
    <Compile Include="Description\DotNet\PackageAssemblyResolver.cs" />
    <Compile Include="Description\DotNet\PackageManager.cs" />
    <Compile Include="Description\DotNet\PackageReference.cs" />
    <Compile Include="Description\Binding\HttpBindingMetadata.cs" />
    <Compile Include="Description\Binding\HttpTriggerBindingMetadata.cs" />
    <Compile Include="Description\ScriptType.cs" />
    <Compile Include="Description\Binding\TableBindingMetadata.cs" />
    <Compile Include="Diagnostics\ConsoleTraceWriter.cs" />
    <Compile Include="Diagnostics\FunctionStartedEvent.cs" />
    <Compile Include="Diagnostics\IMetricsLogger.cs" />
    <Compile Include="Diagnostics\MetricEvent.cs" />
    <Compile Include="Diagnostics\MetricsLogger.cs" />
    <Compile Include="Diagnostics\HostStartedEvent.cs" />
    <Compile Include="GlobalSuppressions.cs" />
    <Compile Include="Extensions\INameResolverExtensions.cs" />
    <Compile Include="Host\BlobLeaseManager.cs" />
    <Compile Include="Host\ScriptHost.cs" />
    <Compile Include="Host\ScriptHostManager.cs" />
    <Compile Include="Description\FunctionMetadata.cs" />
    <Compile Include="Description\IFunctionInvoker.cs" />
    <Compile Include="Description\FunctionDescriptorProvider.cs" />
    <Compile Include="Description\FunctionDescriptor.cs" />
    <Compile Include="Description\FunctionGenerator.cs" />
    <Compile Include="Description\ParameterDescriptor.cs" />
    <Compile Include="Description\FunctionInvokerBase.cs" />
    <Compile Include="Description\Script\ScriptFunctionDescriptionProvider.cs" />
    <Compile Include="Description\Script\ScriptFunctionInvoker.cs" />
    <Compile Include="Description\Node\NodeFunctionDescriptorProvider.cs" />
    <Compile Include="Description\Node\NodeFunctionInvoker.cs" />
    <Compile Include="DictionaryJsonConverter.cs" />
    <Compile Include="Extensions\ActionExtensions.cs" />
    <Compile Include="Diagnostics\FileTraceWriter.cs" />
    <Compile Include="HttpMethodJsonConverter.cs" />
    <Compile Include="Host\IScriptHostFactory.cs" />
    <Compile Include="Diagnostics\NullTraceWriter.cs" />
    <Compile Include="Properties\AssemblyInfo.cs" />
    <Compile Include="Config\ScriptHostConfiguration.cs" />
    <Compile Include="Config\TypeLocator.cs" />
    <Compile Include="Host\ScriptHostFactory.cs" />
    <Compile Include="Properties\Resources.Designer.cs">
      <AutoGen>True</AutoGen>
      <DesignTime>True</DesignTime>
      <DependentUpon>Resources.resx</DependentUpon>
    </Compile>
    <Compile Include="ScriptConstants.cs" />
    <Compile Include="Utility.cs" />
  </ItemGroup>
  <ItemGroup>
    <Content Include="..\..\packages\Edge.js.5.9.1\content\edge\x86\edge_nativeclr.node">
      <Link>edge\x86\edge_nativeclr.node</Link>
      <CopyToOutputDirectory>PreserveNewest</CopyToOutputDirectory>
    </Content>
    <Content Include="..\..\packages\Edge.js.5.9.1\content\edge\x86\node.dll">
      <Link>edge\x86\node.dll</Link>
      <CopyToOutputDirectory>PreserveNewest</CopyToOutputDirectory>
    </Content>
    <Content Include="..\..\packages\Edge.js.5.9.1\content\edge\x64\edge_nativeclr.node">
      <Link>edge\x64\edge_nativeclr.node</Link>
      <CopyToOutputDirectory>PreserveNewest</CopyToOutputDirectory>
    </Content>
    <Content Include="..\..\packages\Edge.js.5.9.1\content\edge\x64\node.dll">
      <Link>edge\x64\node.dll</Link>
      <CopyToOutputDirectory>PreserveNewest</CopyToOutputDirectory>
    </Content>
    <Content Include="..\..\packages\Edge.js.5.9.1\content\edge\double_edge.js">
      <Link>edge\double_edge.js</Link>
      <CopyToOutputDirectory>PreserveNewest</CopyToOutputDirectory>
    </Content>
    <Content Include="..\..\packages\Edge.js.5.9.1\content\edge\edge.js">
      <Link>edge\edge.js</Link>
      <CopyToOutputDirectory>PreserveNewest</CopyToOutputDirectory>
    </Content>
    <EmbeddedResource Include="Description\Node\Script\globalInitialization.js" />
    <EmbeddedResource Include="Properties\Resources.resx">
      <Generator>ResXFileCodeGenerator</Generator>
      <LastGenOutput>Resources.Designer.cs</LastGenOutput>
    </EmbeddedResource>
  </ItemGroup>
  <ItemGroup>
    <None Include="app.config">
      <SubType>Designer</SubType>
    </None>
    <None Include="packages.config">
      <SubType>Designer</SubType>
    </None>
  </ItemGroup>
  <ItemGroup>
    <EmbeddedResource Include="Description\Node\Script\clearRequireCache.js" />
    <EmbeddedResource Include="Description\Node\Script\functionTemplate.js" />
  </ItemGroup>
  <ItemGroup>
    <CodeAnalysisDictionary Include="..\..\CustomDictionary.xml">
      <Link>CustomDictionary.xml</Link>
      <SubType>Designer</SubType>
    </CodeAnalysisDictionary>
    <Compile Include="..\Common\CommonAssemblyInfo.cs">
      <Link>Properties\CommonAssemblyInfo.cs</Link>
    </Compile>
  </ItemGroup>
  <Import Project="$(MSBuildToolsPath)\Microsoft.CSharp.targets" />
<!--  <Import Project="..\..\packages\StyleCop.MSBuild.4.7.50.0\build\StyleCop.MSBuild.Targets" Condition="Exists('..\..\packages\StyleCop.MSBuild.4.7.50.0\build\StyleCop.MSBuild.Targets')" /> -->
  <Target Name="EnsureNuGetPackageBuildImports" BeforeTargets="PrepareForBuild">
    <PropertyGroup>
      <ErrorText>This project references NuGet package(s) that are missing on this computer. Use NuGet Package Restore to download them.  For more information, see http://go.microsoft.com/fwlink/?LinkID=322105. The missing file is {0}.</ErrorText>
    </PropertyGroup>
    <Error Condition="!Exists('..\..\packages\StyleCop.MSBuild.4.7.50.0\build\StyleCop.MSBuild.Targets')" Text="$([System.String]::Format('$(ErrorText)', '..\..\packages\StyleCop.MSBuild.4.7.50.0\build\StyleCop.MSBuild.Targets'))" />
    <Error Condition="!Exists('..\..\packages\Microsoft.Azure.DocumentDB.1.7.1\build\Microsoft.Azure.DocumentDB.targets')" Text="$([System.String]::Format('$(ErrorText)', '..\..\packages\Microsoft.Azure.DocumentDB.1.7.1\build\Microsoft.Azure.DocumentDB.targets'))" />
  </Target>
  <Import Project="..\..\packages\Microsoft.Bcl.Build.1.0.21\build\Microsoft.Bcl.Build.targets" Condition="Exists('..\..\packages\Microsoft.Bcl.Build.1.0.21\build\Microsoft.Bcl.Build.targets')" />
  <Target Name="EnsureNuGetPackageBuildImports" BeforeTargets="PrepareForBuild">
    <PropertyGroup>
      <ErrorText>This project references NuGet package(s) that are missing on this computer. Use NuGet Package Restore to download them.  For more information, see http://go.microsoft.com/fwlink/?LinkID=322105. The missing file is {0}.</ErrorText>
    </PropertyGroup>
    <Error Condition="!Exists('..\..\packages\Microsoft.Bcl.Build.1.0.21\build\Microsoft.Bcl.Build.targets')" Text="$([System.String]::Format('$(ErrorText)', '..\..\packages\Microsoft.Bcl.Build.1.0.21\build\Microsoft.Bcl.Build.targets'))" />
  </Target>
  <Import Project="..\..\packages\Microsoft.Azure.DocumentDB.1.7.1\build\Microsoft.Azure.DocumentDB.targets" Condition="Exists('..\..\packages\Microsoft.Azure.DocumentDB.1.7.1\build\Microsoft.Azure.DocumentDB.targets')" />
  <!-- To modify your build process, add your task inside one of the targets below and uncomment it. 
       Other similar extension points exist, see Microsoft.Common.targets.
  <Target Name="BeforeBuild">
  </Target>
  <Target Name="AfterBuild">
  </Target>
  -->
</Project><|MERGE_RESOLUTION|>--- conflicted
+++ resolved
@@ -30,7 +30,6 @@
     <WarningLevel>4</WarningLevel>
     <DocumentationFile>
     </DocumentationFile>
-    <RunCodeAnalysis>false</RunCodeAnalysis>
   </PropertyGroup>
   <PropertyGroup Condition=" '$(Configuration)|$(Platform)' == 'Release|AnyCPU' ">
     <DebugType>pdbonly</DebugType>
@@ -47,13 +46,8 @@
       <HintPath>..\..\packages\Edge.js.5.9.1\lib\EdgeJs.dll</HintPath>
       <Private>True</Private>
     </Reference>
-<<<<<<< HEAD
     <Reference Include="FSharp.Compiler.Service, Version=6.0.1.0, Culture=neutral, processorArchitecture=MSIL">
       <HintPath>..\..\packages\FSharp.Compiler.Service.6.0.1\lib\net45\FSharp.Compiler.Service.dll</HintPath>
-=======
-    <Reference Include="FSharp.Compiler.Service, Version=3.0.0.0, Culture=neutral, processorArchitecture=MSIL">
-      <HintPath>..\..\packages\FSharp.Compiler.Service.3.0.0.0\lib\net45\FSharp.Compiler.Service.dll</HintPath>
->>>>>>> 34e34270
       <Private>True</Private>
     </Reference>
     <Reference Include="FSharp.Core, Version=4.4.0.0, Culture=neutral, PublicKeyToken=b03f5f7f11d50a3a, processorArchitecture=MSIL">
