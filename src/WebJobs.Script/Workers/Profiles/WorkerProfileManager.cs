// Copyright (c) .NET Foundation. All rights reserved.
<<<<<<< HEAD
// Licensed under the MIT License. See License.txt in the project root for license information.
=======
// Licensed under the MIT License, Version 2.0. See License.txt in the project root for license information.
>>>>>>> 65d758e8

using System;
using System.Collections.Generic;
using Microsoft.Azure.WebJobs.Script.Workers.Profiles;
using Microsoft.Azure.WebJobs.Script.Workers.Rpc;
using Microsoft.Extensions.Logging;

namespace Microsoft.Azure.WebJobs.Script.Workers
{
    /// <summary>
    /// The default profile manager that manages profiles from language workers
    /// </summary>
    internal class WorkerProfileManager : IWorkerProfileManager
    {
        private readonly ILogger _logger;
        private readonly IEnvironment _environment;
        private readonly IEnumerable<IWorkerProfileConditionProvider> _conditionProviders;

        private string _activeProfile = string.Empty;
        private Dictionary<string, List<WorkerDescriptionProfile>> _profiles;

        public WorkerProfileManager(ILogger<WorkerProfileManager> logger, IEnvironment environment)
        {
            _environment = environment ?? throw new ArgumentNullException(nameof(environment));
            _logger = logger ?? throw new ArgumentNullException(nameof(logger));

            _profiles = new Dictionary<string, List<WorkerDescriptionProfile>>();
            _conditionProviders = new List<IWorkerProfileConditionProvider>
            {
                new WorkerProfileConditionProvider(_logger, _environment)
            };
        }

        /// <inheritdoc />
        public void SetWorkerDescriptionProfiles(List<WorkerDescriptionProfile> workerDescriptionProfiles, string language)
        {
            _profiles[language] = workerDescriptionProfiles;
        }

        // Evaluate profile conditions for a language
        private bool GetEvaluatedProfile(string language, out WorkerDescriptionProfile evaluatedProfile)
        {
            if (_profiles.TryGetValue(language, out List<WorkerDescriptionProfile> profiles))
            {
                foreach (var profile in profiles)
                {
                    if (profile.EvaluateConditions())
                    {
                        evaluatedProfile = profile;
                        return true;
                    }
                }
            }
            evaluatedProfile = null;
            return false;
        }

        /// <inheritdoc />
        public void LoadWorkerDescriptionFromProfiles(RpcWorkerDescription defaultWorkerDescription, out RpcWorkerDescription workerDescription)
        {
            if (GetEvaluatedProfile(defaultWorkerDescription.Language, out WorkerDescriptionProfile profile))
            {
                _logger?.LogInformation($"Worker initialized with profile - {profile.Name}, Profile ID {profile.ProfileId} from worker config.");
                _activeProfile = profile.ProfileId;
                workerDescription = profile.ApplyProfile(defaultWorkerDescription);
            }
            else
            {
                workerDescription = defaultWorkerDescription;
            }
        }

        /// <inheritdoc />
        public bool TryCreateWorkerProfileCondition(WorkerProfileConditionDescriptor conditionDescriptor, out IWorkerProfileCondition condition)
        {
            foreach (var provider in _conditionProviders)
            {
                if (provider.TryCreateCondition(conditionDescriptor, out condition))
                {
                    return true;
                }
            }

            _logger.LogInformation("Unable to create profile condition for condition type '{conditionType}'", conditionDescriptor.Type);

            condition = null;
            return false;
        }

        /// <inheritdoc />
        public bool IsCorrectProfileLoaded(string workerRuntime)
        {
            var profileId = string.Empty;
            if (GetEvaluatedProfile(workerRuntime, out WorkerDescriptionProfile profile))
            {
                profileId = profile.ProfileId;
            }
            return _activeProfile.Equals(profileId);
        }
    }
}<|MERGE_RESOLUTION|>--- conflicted
+++ resolved
@@ -1,9 +1,5 @@
 // Copyright (c) .NET Foundation. All rights reserved.
-<<<<<<< HEAD
 // Licensed under the MIT License. See License.txt in the project root for license information.
-=======
-// Licensed under the MIT License, Version 2.0. See License.txt in the project root for license information.
->>>>>>> 65d758e8
 
 using System;
 using System.Collections.Generic;
