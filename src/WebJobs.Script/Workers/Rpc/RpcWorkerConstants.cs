--- conflicted
+++ resolved
@@ -55,11 +55,7 @@
         public const string DotNetFolderName = "dotnet";
 
         // Language worker concurrency limits
-<<<<<<< HEAD
-=======
         public const string FunctionsWorkerDynamicConcurrencyEnabled = "FUNCTIONS_WORKER_DYNAMIC_CONCURRENCY_ENABLED";
-        public const string FunctionsWorkerRemoveConcurrencyLimits = "FUNCTIONS_WORKER_REMOVE_CONCURRENCY_LIMITS";
->>>>>>> f64b7100
         public const string PythonThreadpoolThreadCount = "PYTHON_THREADPOOL_THREAD_COUNT";
         public const string PSWorkerInProcConcurrencyUpperBound = "PSWorkerInProcConcurrencyUpperBound";
         public const string DefaultConcurrencyLimit = "1000";
