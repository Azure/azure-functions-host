﻿// Copyright (c) .NET Foundation. All rights reserved.
// Licensed under the MIT License. See License.txt in the project root for license information.

using System;
using System.Collections.Concurrent;
using System.Collections.Generic;
using System.Linq;
using System.Reactive.Linq;
using System.Threading;
using System.Threading.Tasks;
using System.Threading.Tasks.Dataflow;
using Microsoft.AspNetCore.Hosting;
using Microsoft.Azure.WebJobs.Script.Description;
using Microsoft.Azure.WebJobs.Script.Diagnostics;
using Microsoft.Azure.WebJobs.Script.Eventing;
using Microsoft.Azure.WebJobs.Script.ManagedDependencies;
using Microsoft.Extensions.Logging;
using Microsoft.Extensions.Options;

using FunctionMetadata = Microsoft.Azure.WebJobs.Script.Description.FunctionMetadata;

namespace Microsoft.Azure.WebJobs.Script.Workers.Rpc
{
    internal class RpcFunctionInvocationDispatcher : IFunctionInvocationDispatcher
    {
        private readonly IMetricsLogger _metricsLogger;
        private readonly ILogger _logger;
        private readonly IRpcWorkerChannelFactory _rpcWorkerChannelFactory;
        private readonly IEnvironment _environment;
        private readonly IApplicationLifetime _applicationLifetime;
        private readonly SemaphoreSlim _startWorkerProcessLock = new SemaphoreSlim(1, 1);
        private readonly TimeSpan _thresholdBetweenRestarts = TimeSpan.FromMinutes(WorkerConstants.WorkerRestartErrorIntervalThresholdInMinutes);
        private readonly IOptions<WorkerConcurrencyOptions> _workerConcurrencyOptions;
        private readonly IEnumerable<RpcWorkerConfig> _workerConfigs;
        private readonly Lazy<Task<int>> _maxProcessCount;

        private IScriptEventManager _eventManager;
        private IWebHostRpcWorkerChannelManager _webHostLanguageWorkerChannelManager;
        private IJobHostRpcWorkerChannelManager _jobHostLanguageWorkerChannelManager;
        private IDisposable _workerErrorSubscription;
        private IDisposable _workerRestartSubscription;
        private ScriptJobHostOptions _scriptOptions;
        private IRpcFunctionInvocationDispatcherLoadBalancer _functionDispatcherLoadBalancer;
        private bool _disposed = false;
        private bool _disposing = false;
        private IOptions<ManagedDependencyOptions> _managedDependencyOptions;
        private string _workerRuntime;
        private Action _shutdownStandbyWorkerChannels;
        private IEnumerable<FunctionMetadata> _functions;
        private ConcurrentStack<WorkerErrorEvent> _languageWorkerErrors = new ConcurrentStack<WorkerErrorEvent>();
        private CancellationTokenSource _processStartCancellationToken = new CancellationTokenSource();
        private CancellationTokenSource _disposeToken = new CancellationTokenSource();
        private TimeSpan _processStartupInterval;
        private TimeSpan _restartWait;
        private TimeSpan _shutdownTimeout;
        private bool _workerIndexing;

        public RpcFunctionInvocationDispatcher(IOptions<ScriptJobHostOptions> scriptHostOptions,
            IMetricsLogger metricsLogger,
            IEnvironment environment,
            IApplicationLifetime applicationLifetime,
            IScriptEventManager eventManager,
            ILoggerFactory loggerFactory,
            IRpcWorkerChannelFactory rpcWorkerChannelFactory,
            IOptionsMonitor<LanguageWorkerOptions> languageWorkerOptions,
            IWebHostRpcWorkerChannelManager webHostLanguageWorkerChannelManager,
            IJobHostRpcWorkerChannelManager jobHostLanguageWorkerChannelManager,
            IOptions<ManagedDependencyOptions> managedDependencyOptions,
            IRpcFunctionInvocationDispatcherLoadBalancer functionDispatcherLoadBalancer,
            IOptions<WorkerConcurrencyOptions> workerConcurrencyOptions)
        {
            _metricsLogger = metricsLogger;
            _scriptOptions = scriptHostOptions.Value;
            _environment = environment ?? throw new ArgumentNullException(nameof(environment));
            _applicationLifetime = applicationLifetime;
            _webHostLanguageWorkerChannelManager = webHostLanguageWorkerChannelManager;
            _jobHostLanguageWorkerChannelManager = jobHostLanguageWorkerChannelManager;
            _eventManager = eventManager;
            _workerConfigs = languageWorkerOptions?.CurrentValue?.WorkerConfigs ?? throw new ArgumentNullException(nameof(languageWorkerOptions));
            _managedDependencyOptions = managedDependencyOptions ?? throw new ArgumentNullException(nameof(managedDependencyOptions));
            _logger = loggerFactory.CreateLogger<RpcFunctionInvocationDispatcher>();
            _rpcWorkerChannelFactory = rpcWorkerChannelFactory;
            _workerRuntime = _environment.GetEnvironmentVariable(RpcWorkerConstants.FunctionWorkerRuntimeSettingName);
            _functionDispatcherLoadBalancer = functionDispatcherLoadBalancer;
            _workerConcurrencyOptions = workerConcurrencyOptions;
            _workerIndexing = Utility.CanWorkerIndex(_workerConfigs, _environment);
            State = FunctionInvocationDispatcherState.Default;

            _workerErrorSubscription = _eventManager.OfType<WorkerErrorEvent>().Subscribe(WorkerError);
            _workerRestartSubscription = _eventManager.OfType<WorkerRestartEvent>().Subscribe(WorkerRestart);

            _shutdownStandbyWorkerChannels = ShutdownWebhostLanguageWorkerChannels;
            _shutdownStandbyWorkerChannels = _shutdownStandbyWorkerChannels.Debounce(milliseconds: 5000);

            _maxProcessCount = new Lazy<Task<int>>(GetMaxProcessCount);
        }

        public FunctionInvocationDispatcherState State { get; private set; }

        public int ErrorEventsThreshold { get; private set; }

        public IJobHostRpcWorkerChannelManager JobHostLanguageWorkerChannelManager => _jobHostLanguageWorkerChannelManager;

        internal Task<int> MaxProcessCount => _maxProcessCount.Value;

        internal ConcurrentStack<WorkerErrorEvent> LanguageWorkerErrors => _languageWorkerErrors;

        internal IWebHostRpcWorkerChannelManager WebHostLanguageWorkerChannelManager => _webHostLanguageWorkerChannelManager;

<<<<<<< HEAD
        internal async Task InitializeJobhostLanguageWorkerChannelAsync(IEnumerable<string> languages = null)
=======
        private async Task<int> GetMaxProcessCount()
        {
            if (_workerConcurrencyOptions != null && !string.IsNullOrEmpty(_workerRuntime))
            {
                var workerConfig = _workerConfigs.Where(c => c.Description.Language.Equals(_workerRuntime, StringComparison.InvariantCultureIgnoreCase))
                                                 .FirstOrDefault();
                if (workerConfig != null)
                {
                    return _environment.IsWorkerDynamicConcurrencyEnabled() ? _workerConcurrencyOptions.Value.MaxWorkerCount : workerConfig.CountOptions.ProcessCount;
                }
            }

            return (await GetAllWorkerChannelsAsync()).Count();
        }

        internal async Task InitializeJobhostLanguageWorkerChannelAsync()
>>>>>>> 68d45a9d
        {
            languages ??= new[] { _workerRuntime };
            foreach (string language in languages)
            {
                await InitializeJobhostLanguageWorkerChannelAsync(0, language);
            }
        }

        internal async Task InitializeJobhostLanguageWorkerChannelAsync(int attemptCount, string language)
        {
            var rpcWorkerChannel = _rpcWorkerChannelFactory.Create(_scriptOptions.RootScriptPath, language, _metricsLogger, attemptCount, _workerConfigs);
            _jobHostLanguageWorkerChannelManager.AddChannel(rpcWorkerChannel, language);
            await rpcWorkerChannel.StartWorkerProcessAsync();
            _logger.LogDebug("Adding jobhost language worker channel for runtime: {language}. workerId:{id}", language, rpcWorkerChannel.Id);

            // if the worker is indexing, we will not have function metadata yet so we cannot perform these next three lines
            if (!_workerIndexing)
            {
                rpcWorkerChannel.SetupFunctionInvocationBuffers(_functions);
                rpcWorkerChannel.SendFunctionLoadRequests(_managedDependencyOptions.Value, _scriptOptions.FunctionTimeout);
                SetFunctionDispatcherStateToInitializedAndLog();
            }
        }

        private void SetFunctionDispatcherStateToInitializedAndLog()
        {
            State = FunctionInvocationDispatcherState.Initialized;
            // Do not change this log message. Vs Code relies on this to figure out when to attach debugger to the worker process.
            _logger.LogInformation("Worker process started and initialized.");
        }

        internal async Task InitializeWebhostLanguageWorkerChannel(IEnumerable<string> languages = null)
        {
            languages ??= new[] { _workerRuntime };
            foreach (string language in languages)
            {
                _logger.LogDebug("Creating new webhost language worker channel for runtime:{workerRuntime}.", language);
                IRpcWorkerChannel workerChannel = await _webHostLanguageWorkerChannelManager.InitializeChannelAsync(language);

                // if the worker is indexing, we will not have function metadata yet so we cannot perform the next two lines
                if (!_workerIndexing)
                {
                    workerChannel.SetupFunctionInvocationBuffers(_functions);
                    workerChannel.SendFunctionLoadRequests(_managedDependencyOptions.Value, _scriptOptions.FunctionTimeout);
                    SetFunctionDispatcherStateToInitializedAndLog();
                }
            }
        }

        internal async void ShutdownWebhostLanguageWorkerChannels()
        {
            _logger.LogDebug("{workerRuntimeConstant}={value}. Will shutdown all the worker channels that started in placeholder mode", RpcWorkerConstants.FunctionWorkerRuntimeSettingName, _workerRuntime);
            await _webHostLanguageWorkerChannelManager?.ShutdownChannelsAsync();
        }

        private void SetDispatcherStateToInitialized(Dictionary<string, TaskCompletionSource<IRpcWorkerChannel>> webhostLanguageWorkerChannel = null)
        {
            // RanToCompletion indicates successful process startup
            if (State != FunctionInvocationDispatcherState.Initialized
                && webhostLanguageWorkerChannel != null
                && webhostLanguageWorkerChannel.Where(a => a.Value.Task.Status == TaskStatus.RanToCompletion).Any())
            {
                SetFunctionDispatcherStateToInitializedAndLog();
            }
        }

        private void StartWorkerProcesses(int startIndex, Func<IEnumerable<string>, Task> startAction, bool initializeDispatcher = false, Dictionary<string, TaskCompletionSource<IRpcWorkerChannel>> webhostLanguageWorkerChannel = null, IEnumerable<string> functionLanguages = null)
        {
            Task.Run(async () =>
            {
                for (var count = startIndex; count < (await _maxProcessCount.Value)
                    && !_processStartCancellationToken.IsCancellationRequested; count++)
                {
                    if (_environment.IsWorkerDynamicConcurrencyEnabled() && count > 0)
                    {
                        // Make sure only one worker is started if concurrency is enabled
                        break;
                    }
                    try
                    {
                        await startAction(functionLanguages);

                        // It is necessary that webhostLanguageWorkerChannel.Any() happens in this thread since 'startAction()' above modifies this collection.
                        if (initializeDispatcher)
                        {
                            SetDispatcherStateToInitialized(webhostLanguageWorkerChannel);
                        }

                        await Task.Delay(_processStartupInterval);
                    }
                    catch (Exception ex)
                    {
                        _logger.LogError(ex, $"Failed to start a new language worker for runtime: {_workerRuntime}.");
                    }
                }

                // It is necessary that webhostLanguageWorkerChannel.Any() happens in this thread since 'startAction()' above can modify this collection.
                // WebhostLanguageWorkerChannel can be initialized and process started up outside of StartWorkerProcesses as well, hence the statement here.
                if (initializeDispatcher)
                {
                    SetDispatcherStateToInitialized(webhostLanguageWorkerChannel);
                }
            }, _processStartCancellationToken.Token);
        }

        public async Task InitializeAsync(IEnumerable<FunctionMetadata> functions, CancellationToken cancellationToken = default)
        {
            cancellationToken.ThrowIfCancellationRequested();

            var placeholderModeEnabled = _environment.IsPlaceholderModeEnabled();
            _logger.LogDebug($"Placeholder mode is enabled: {placeholderModeEnabled}");

            if (placeholderModeEnabled)
            {
                return;
            }

            _workerRuntime = _workerRuntime ?? Utility.GetWorkerRuntime(functions, _environment);

            // In case of multi language runtime, _workerRuntime has no significance, thus skipping this check for multi language runtime environment
            if ((string.IsNullOrEmpty(_workerRuntime) || _workerRuntime.Equals(RpcWorkerConstants.DotNetLanguageWorkerName, StringComparison.InvariantCultureIgnoreCase)) && !_environment.IsMultiLanguageRuntimeEnvironment())
            {
                // Shutdown any placeholder channels for empty function apps or dotnet function apps.
                // This is needed as specilization does not kill standby placeholder channels if worker runtime is not set.
                // Debouce to ensure this does not effect cold start
                _shutdownStandbyWorkerChannels();
                return;
            }

            var workerConfig = _workerConfigs.Where(c => c.Description.Language.Equals(_workerRuntime, StringComparison.InvariantCultureIgnoreCase)).FirstOrDefault();
<<<<<<< HEAD
            // We are skipping this check for multi-language environments because they use multiple workers and thus doesn't honor 'FUNCTIONS_WORKER_RUNTIME'
            if (workerConfig == null && (functions == null || functions.Count() == 0) && !_environment.IsMultiLanguageRuntimeEnvironment())
=======

            if (workerConfig == null && (functions == null || functions.Count() == 0))
>>>>>>> 68d45a9d
            {
                // Only throw if workerConfig is null AND some functions have been found.
                // With .NET out-of-proc, worker config comes from functions.
                throw new InvalidOperationException($"WorkerConfig for runtime: {_workerRuntime} not found");
            }

            if ((functions == null || functions.Count() == 0) && !_workerIndexing)
            {
                // do not initialize function dispatcher if there are no functions, unless the worker is indexing
                _logger.LogDebug($"{nameof(RpcFunctionInvocationDispatcher)} received no functions");
                return;
            }

            _functions = functions ?? new List<FunctionMetadata>();
<<<<<<< HEAD
            if (_environment.IsMultiLanguageRuntimeEnvironment())
            {
                _maxProcessCount = 1;
                _processStartupInterval = _workerConfigs.Max(wc => wc.CountOptions.ProcessStartupInterval);
                _restartWait = _workerConfigs.Max(wc => wc.CountOptions.ProcessRestartInterval);
                _shutdownTimeout = _workerConfigs.Max(wc => wc.CountOptions.ProcessShutdownTimeout);
            }
            else
            {
                _maxProcessCount = workerConfig.CountOptions.ProcessCount;
                _processStartupInterval = workerConfig.CountOptions.ProcessStartupInterval;
                _restartWait = workerConfig.CountOptions.ProcessRestartInterval;
                _shutdownTimeout = workerConfig.CountOptions.ProcessShutdownTimeout;
            }
            ErrorEventsThreshold = 3 * _maxProcessCount;
=======
            _processStartupInterval = workerConfig.CountOptions.ProcessStartupInterval;
            _restartWait = workerConfig.CountOptions.ProcessRestartInterval;
            _shutdownTimeout = workerConfig.CountOptions.ProcessShutdownTimeout;
            ErrorEventsThreshold = 3 * (await _maxProcessCount.Value);
>>>>>>> 68d45a9d

            if (Utility.IsSupportedRuntime(_workerRuntime, _workerConfigs) || _environment.IsMultiLanguageRuntimeEnvironment())
            {
                State = FunctionInvocationDispatcherState.Initializing;
                Dictionary<string, TaskCompletionSource<IRpcWorkerChannel>> webhostLanguageWorkerChannels = _webHostLanguageWorkerChannelManager.GetChannels(_workerRuntime);
                if (webhostLanguageWorkerChannels != null)
                {
                    int countOfReadyChannels = 0;
                    foreach (string workerId in webhostLanguageWorkerChannels.Keys.ToList())
                    {
                        if (webhostLanguageWorkerChannels.TryGetValue(workerId, out TaskCompletionSource<IRpcWorkerChannel> initializedLanguageWorkerChannelTask))
                        {
                            _logger.LogDebug("Found initialized language worker channel for runtime: {workerRuntime} workerId:{workerId}", _workerRuntime, workerId);
                            try
                            {
                                IRpcWorkerChannel initializedLanguageWorkerChannel = await initializedLanguageWorkerChannelTask.Task;

                                // if worker is not indexing, then _functions is populated and we can set up invocation buffers and send load requests
                                if (!_workerIndexing)
                                {
                                    initializedLanguageWorkerChannel.SetupFunctionInvocationBuffers(_functions);
                                    initializedLanguageWorkerChannel.SendFunctionLoadRequests(_managedDependencyOptions.Value, _scriptOptions.FunctionTimeout);
                                    ++countOfReadyChannels;
                                }
                            }
                            catch (Exception ex)
                            {
                                _logger.LogWarning(ex, "Removing errored webhost language worker channel for runtime: {workerRuntime} workerId:{workerId}", _workerRuntime, workerId);
                                await _webHostLanguageWorkerChannelManager.ShutdownChannelIfExistsAsync(_workerRuntime, workerId, ex);
                            }
                        }
                    }
                    StartWorkerProcesses(countOfReadyChannels, InitializeWebhostLanguageWorkerChannel, true, _webHostLanguageWorkerChannelManager.GetChannels(_workerRuntime));
                }
                else
                {
                    // if _workerIndexing, initialize a single channel and let the rest start up the background
                    if (_workerIndexing)
                    {
                        await InitializeJobhostLanguageWorkerChannelAsync();
                        StartWorkerProcesses(1, InitializeJobhostLanguageWorkerChannelAsync);
                    }
                    else if (_environment.IsMultiLanguageRuntimeEnvironment())
                    {
                        StartWorkerProcesses(startIndex: 0, startAction: InitializeJobhostLanguageWorkerChannelAsync, functionLanguages: functions.Select(f => f.Language).Distinct());
                    }
                    else
                    {
                        StartWorkerProcesses(0, InitializeJobhostLanguageWorkerChannelAsync);
                    }
                }
            }
        }

        // Gets metadata from worker
        public async Task<IEnumerable<RawFunctionMetadata>> GetWorkerMetadata()
        {
            // calling GetAllWorkerChannelsAsync() instead of GetInitializedWorkerChannelsAsync() as invocation buffers are not setup yet
            var channels = (await GetAllWorkerChannelsAsync()).ToArray();
            return (channels != null && channels.Length > 0) ? await channels.First().GetFunctionMetadata() : null;
        }

        // Second part of split InitializeAsync - can only be done after the host receives function metadata from worker
        public async Task FinishInitialization(IEnumerable<FunctionMetadata> functions, CancellationToken cancellationToken = default)
        {
            cancellationToken.ThrowIfCancellationRequested();

            if (_environment.IsPlaceholderModeEnabled())
            {
                return;
            }

            _functions = functions;

            if (functions == null || functions.Count() == 0)
            {
                // do not setup invocation buffers or send load requests if there are no valid functions
                _logger.LogDebug("RpcFunctionInvocationDispatcher received no functions from WorkerFunctionMetadatProvider.");
                return;
            }

            if (Utility.IsSupportedRuntime(_workerRuntime, _workerConfigs))
            {
                IEnumerable<IRpcWorkerChannel> channels = await GetAllWorkerChannelsAsync();
                foreach (IRpcWorkerChannel initializedLanguageWorkerChannel in channels)
                {
                    initializedLanguageWorkerChannel.SetupFunctionInvocationBuffers(_functions);
                    initializedLanguageWorkerChannel.SendFunctionLoadRequests(_managedDependencyOptions.Value, _scriptOptions.FunctionTimeout);
                }
                SetFunctionDispatcherStateToInitializedAndLog();
            }
        }

        public async Task<IDictionary<string, WorkerStatus>> GetWorkerStatusesAsync()
        {
            var workerChannels = (await GetInitializedWorkerChannelsAsync()).ToArray();
            _logger.LogDebug($"[HostMonitor] Checking worker statuses (Count={workerChannels.Length})");

            // invoke the requests to each channel in parallel
            var workerStatuses = new Dictionary<string, WorkerStatus>(StringComparer.OrdinalIgnoreCase);
            var tasks = new List<Task<WorkerStatus>>();
            foreach (var channel in workerChannels)
            {
                tasks.Add(channel.GetWorkerStatusAsync());
            }

            await Task.WhenAll(tasks);

            for (int i = 0; i < workerChannels.Length; i++)
            {
                var workerChannel = workerChannels[i];
                var workerStatus = tasks[i].Result;
                _logger.LogDebug($"[HostMonitor] Worker status: ID={workerChannel.Id}, Latency={Math.Round(workerStatus.Latency.TotalMilliseconds)}ms");
                workerStatuses.Add(workerChannel.Id, workerStatus);
            }

            return workerStatuses;
        }

        public async Task ShutdownAsync()
        {
            _logger.LogDebug($"Waiting for {nameof(RpcFunctionInvocationDispatcher)} to shutdown");
            Task timeoutTask = Task.Delay(_shutdownTimeout);
            IList<Task> workerChannelTasks = (await GetInitializedWorkerChannelsAsync()).Select(a => a.DrainInvocationsAsync()).ToList();
            Task completedTask = await Task.WhenAny(timeoutTask, Task.WhenAll(workerChannelTasks));

            if (completedTask.Equals(timeoutTask))
            {
                _logger.LogDebug($"Draining invocations from language worker channel timed out. Shutting down '{nameof(RpcFunctionInvocationDispatcher)}'");
            }
            else
            {
                _logger.LogDebug($"Draining invocations from language worker channel completed. Shutting down '{nameof(RpcFunctionInvocationDispatcher)}'");
            }
        }

        public async Task InvokeAsync(ScriptInvocationContext invocationContext)
        {
            // This could throw if no initialized workers are found. Shut down instance and retry.
            IEnumerable<IRpcWorkerChannel> workerChannels = await GetInitializedWorkerChannelsAsync(invocationContext.FunctionMetadata.Language);
            var rpcWorkerChannel = _functionDispatcherLoadBalancer.GetLanguageWorkerChannel(workerChannels);
            if (rpcWorkerChannel.FunctionInputBuffers.TryGetValue(invocationContext.FunctionMetadata.GetFunctionId(), out BufferBlock<ScriptInvocationContext> bufferBlock))
            {
                _logger.LogTrace("Posting invocation id:{InvocationId} on workerId:{workerChannelId}", invocationContext.ExecutionContext.InvocationId, rpcWorkerChannel.Id);
                rpcWorkerChannel.FunctionInputBuffers[invocationContext.FunctionMetadata.GetFunctionId()].Post(invocationContext);
            }
            else
            {
                throw new InvalidOperationException($"Function:{invocationContext.FunctionMetadata.Name} is not loaded by the language worker: {rpcWorkerChannel.Id}");
            }
        }

        internal async Task<IEnumerable<IRpcWorkerChannel>> GetAllWorkerChannelsAsync(string language = null)
        {
            language ??= _workerRuntime;
            var webhostChannelDictionary = _webHostLanguageWorkerChannelManager.GetChannels(language);
            List<IRpcWorkerChannel> webhostChannels = null;
            if (webhostChannelDictionary != null)
            {
                webhostChannels = new List<IRpcWorkerChannel>();
                foreach (var pair in webhostChannelDictionary)
                {
                    var workerChannel = await pair.Value.Task;
                    webhostChannels.Add(workerChannel);
                }
            }

            IEnumerable<IRpcWorkerChannel> workerChannels = webhostChannels == null ? _jobHostLanguageWorkerChannelManager.GetChannels(language) : webhostChannels.Union(_jobHostLanguageWorkerChannelManager.GetChannels());
            return workerChannels;
        }

        internal async Task<IEnumerable<IRpcWorkerChannel>> GetInitializedWorkerChannelsAsync(string language = null)
        {
            language ??= _workerRuntime;
            IEnumerable<IRpcWorkerChannel> workerChannels = await GetAllWorkerChannelsAsync(language);
            IEnumerable<IRpcWorkerChannel> initializedWorkers = workerChannels.Where(ch => ch.IsChannelReadyForInvocations());
<<<<<<< HEAD
            int workerCount = _environment.IsWorkerDynamicConcurrencyEnabled() ? _workerConcurrencyOptions.Value.MaxWorkerCount : _maxProcessCount;
            if (initializedWorkers.Count() > workerCount && !_environment.IsMultiLanguageRuntimeEnvironment())
=======
            int workerCount = await _maxProcessCount.Value;

            if (initializedWorkers.Count() > workerCount)
>>>>>>> 68d45a9d
            {
                throw new InvalidOperationException($"Number of initialized language workers exceeded:{initializedWorkers.Count()} exceeded maxProcessCount: {workerCount}");
            }

            return initializedWorkers;
        }

        public async void WorkerError(WorkerErrorEvent workerError)
        {
            if (_disposing || _disposed)
            {
                return;
            }

            try
            {
                if (string.Equals(_workerRuntime, workerError.Language))
                {
                    _logger.LogDebug("Handling WorkerErrorEvent for runtime:{runtime}, workerId:{workerId}. Failed with: {exception}", workerError.Language, _workerRuntime, workerError.Exception);
                    AddOrUpdateErrorBucket(workerError);
                    await DisposeAndRestartWorkerChannel(workerError.Language, workerError.WorkerId, workerError.Exception);
                }
                else
                {
                    _logger.LogDebug("Received WorkerErrorEvent for runtime:{runtime}, workerId:{workerId}", workerError.Language, workerError.WorkerId);
                    _logger.LogDebug("WorkerErrorEvent runtime:{runtime} does not match current runtime:{currentRuntime}. Failed with: {exception}", workerError.Language, _workerRuntime, workerError.Exception);
                }
            }
            catch (TaskCanceledException)
            {
                // Specifically in the "we were torn down while trying to restart" case, we want to catch here and ignore
                // If we don't catch the exception from an async void method, we'll end up tearing down the entire runtime instead
                // It's possible we want to catch *all* exceptions and log or ignore here, but taking the minimal change first
                // For example if we capture and log, we're left in a worker-less state with a working Host runtime - is that desired? Will it self recover elsewhere?
            }
        }

        public async void WorkerRestart(WorkerRestartEvent workerRestart)
        {
            if (_disposing || _disposed)
            {
                return;
            }

            try
            {
                _logger.LogDebug("Handling WorkerRestartEvent for runtime:{runtime}, workerId:{workerId}", workerRestart.Language, workerRestart.WorkerId);
                await DisposeAndRestartWorkerChannel(workerRestart.Language, workerRestart.WorkerId);
            }
            catch (TaskCanceledException)
            {
                // Specifically in the "we were torn down while trying to restart" case, we want to catch here and ignore
                // If we don't catch the exception from an async void method, we'll end up tearing down the entire runtime instead
                // It's possible we want to catch *all* exceptions and log or ignore here, but taking the minimal change first
                // For example if we capture and log, we're left in a worker-less state with a working Host runtime - is that desired? Will it self recover elsewhere?
            }
        }

        public async Task StartWorkerChannel()
        {
            await StartWorkerChannel(null);
        }

        private async Task DisposeAndRestartWorkerChannel(string runtime, string workerId, Exception workerException = null)
        {
            if (_disposing || _disposed)
            {
                return;
            }

            _logger.LogDebug("Attempting to dispose webhost or jobhost channel for workerId: '{channelId}', runtime: '{language}'", workerId, runtime);
            bool isWebHostChannelDisposed = await _webHostLanguageWorkerChannelManager.ShutdownChannelIfExistsAsync(runtime, workerId, workerException);
            bool isJobHostChannelDisposed = false;
            if (!isWebHostChannelDisposed)
            {
                isJobHostChannelDisposed = await _jobHostLanguageWorkerChannelManager.ShutdownChannelIfExistsAsync(workerId, workerException);
            }

            if (!isWebHostChannelDisposed && !isJobHostChannelDisposed)
            {
                _logger.LogDebug("Did not find WebHost or JobHost channel to dispose for workerId: '{channelId}', runtime: '{language}'", workerId, runtime);
            }

            if (ShouldRestartWorkerChannel(runtime, isWebHostChannelDisposed, isJobHostChannelDisposed))
            {
                // Set state to "WorkerProcessRestarting" if there are no other workers to handle work
                if ((await GetInitializedWorkerChannelsAsync()).Count() == 0)
                {
                    State = FunctionInvocationDispatcherState.WorkerProcessRestarting;
                    _logger.LogDebug("No initialized worker channels for runtime '{runtime}'. Delaying future invocations", runtime);
                }
                // Restart worker channel
                _logger.LogDebug("Restarting worker channel for runtime: '{runtime}'", runtime);
                await StartWorkerChannel(runtime);
                // State is set back to "Initialized" when worker channel is up again
            }
            else
            {
                _logger.LogDebug("Skipping worker channel restart for errored worker runtime: '{runtime}', current runtime: '{currentRuntime}', isWebHostChannel: '{isWebHostChannel}', isJobHostChannel: '{isJobHostChannel}'",
                    runtime, _workerRuntime, isWebHostChannelDisposed, isJobHostChannelDisposed);
            }
        }

        internal bool ShouldRestartWorkerChannel(string runtime, bool isWebHostChannel, bool isJobHostChannel)
        {
            return string.Equals(_workerRuntime, runtime, StringComparison.InvariantCultureIgnoreCase) && (isWebHostChannel || isJobHostChannel);
        }

        private async Task StartWorkerChannel(string runtime)
        {
            if (_disposing || _disposed)
            {
                return;
            }

            if (string.IsNullOrEmpty(runtime))
            {
                runtime = _workerRuntime;
            }

            if (_languageWorkerErrors.Count < ErrorEventsThreshold)
            {
                try
                {
                    // Issue only one restart at a time.
                    await _startWorkerProcessLock.WaitAsync();
                    await InitializeJobhostLanguageWorkerChannelAsync(_languageWorkerErrors.Count, _workerRuntime);
                }
                finally
                {
                    // Wait before releasing the lock to give time for the process to startup and initialize.
                    try
                    {
                        await Task.Delay(_restartWait, _disposeToken.Token);
                        _startWorkerProcessLock.Release();
                    }
                    catch (TaskCanceledException)
                    {
                    }
                }
            }
            else if (_jobHostLanguageWorkerChannelManager.GetChannels().Count() == 0)
            {
                _logger.LogError("Exceeded language worker restart retry count for runtime:{runtime}. Shutting down and proactively recycling the Functions Host to recover", runtime);
                _applicationLifetime.StopApplication();
            }
        }

        private void AddOrUpdateErrorBucket(WorkerErrorEvent currentErrorEvent)
        {
            if (_languageWorkerErrors.TryPeek(out WorkerErrorEvent top))
            {
                if ((currentErrorEvent.CreatedAt - top.CreatedAt) > _thresholdBetweenRestarts)
                {
                    while (!_languageWorkerErrors.IsEmpty)
                    {
                        _languageWorkerErrors.TryPop(out WorkerErrorEvent popped);
                        _logger.LogDebug($"Popping out errorEvent createdAt: '{popped.CreatedAt}' workerId: '{popped.WorkerId}'");
                    }
                }
            }
            _languageWorkerErrors.Push(currentErrorEvent);
        }

        protected virtual void Dispose(bool disposing)
        {
            if (!_disposed)
            {
                if (_disposing)
                {
                    _logger.LogDebug("Disposing FunctionDispatcher");
                    _disposeToken.Cancel();
                    _disposeToken.Dispose();
                    _startWorkerProcessLock.Dispose();
                    _workerErrorSubscription.Dispose();
                    _workerRestartSubscription.Dispose();
                    _processStartCancellationToken.Cancel();
                    _processStartCancellationToken.Dispose();
                    _jobHostLanguageWorkerChannelManager.ShutdownChannels();
                }

                State = FunctionInvocationDispatcherState.Disposed;
                _disposed = true;
            }
        }

        public void Dispose()
        {
            _disposing = true;
            State = FunctionInvocationDispatcherState.Disposing;
            Dispose(true);
        }

        public async Task<bool> RestartWorkerWithInvocationIdAsync(string invocationId)
        {
            // Dispose and restart errored channel with the particular invocation id
            var channels = await GetInitializedWorkerChannelsAsync();
            foreach (var channel in channels)
            {
                if (channel.IsExecutingInvocation(invocationId))
                {
                    _logger.LogDebug($"Restarting channel with workerId: '{channel.Id}' that is executing invocation: '{invocationId}' and timed out.");
                    await DisposeAndRestartWorkerChannel(_workerRuntime, channel.Id);
                    return true;
                }
            }
            return false;
        }
    }
}<|MERGE_RESOLUTION|>--- conflicted
+++ resolved
@@ -107,11 +107,12 @@
 
         internal IWebHostRpcWorkerChannelManager WebHostLanguageWorkerChannelManager => _webHostLanguageWorkerChannelManager;
 
-<<<<<<< HEAD
-        internal async Task InitializeJobhostLanguageWorkerChannelAsync(IEnumerable<string> languages = null)
-=======
         private async Task<int> GetMaxProcessCount()
         {
+            if (_environment.IsMultiLanguageRuntimeEnvironment())
+            {
+                return 1;
+            }
             if (_workerConcurrencyOptions != null && !string.IsNullOrEmpty(_workerRuntime))
             {
                 var workerConfig = _workerConfigs.Where(c => c.Description.Language.Equals(_workerRuntime, StringComparison.InvariantCultureIgnoreCase))
@@ -125,8 +126,7 @@
             return (await GetAllWorkerChannelsAsync()).Count();
         }
 
-        internal async Task InitializeJobhostLanguageWorkerChannelAsync()
->>>>>>> 68d45a9d
+        internal async Task InitializeJobhostLanguageWorkerChannelAsync(IEnumerable<string> languages = null)
         {
             languages ??= new[] { _workerRuntime };
             foreach (string language in languages)
@@ -257,13 +257,9 @@
             }
 
             var workerConfig = _workerConfigs.Where(c => c.Description.Language.Equals(_workerRuntime, StringComparison.InvariantCultureIgnoreCase)).FirstOrDefault();
-<<<<<<< HEAD
+
             // We are skipping this check for multi-language environments because they use multiple workers and thus doesn't honor 'FUNCTIONS_WORKER_RUNTIME'
             if (workerConfig == null && (functions == null || functions.Count() == 0) && !_environment.IsMultiLanguageRuntimeEnvironment())
-=======
-
-            if (workerConfig == null && (functions == null || functions.Count() == 0))
->>>>>>> 68d45a9d
             {
                 // Only throw if workerConfig is null AND some functions have been found.
                 // With .NET out-of-proc, worker config comes from functions.
@@ -278,28 +274,20 @@
             }
 
             _functions = functions ?? new List<FunctionMetadata>();
-<<<<<<< HEAD
+
             if (_environment.IsMultiLanguageRuntimeEnvironment())
             {
-                _maxProcessCount = 1;
                 _processStartupInterval = _workerConfigs.Max(wc => wc.CountOptions.ProcessStartupInterval);
                 _restartWait = _workerConfigs.Max(wc => wc.CountOptions.ProcessRestartInterval);
                 _shutdownTimeout = _workerConfigs.Max(wc => wc.CountOptions.ProcessShutdownTimeout);
             }
             else
             {
-                _maxProcessCount = workerConfig.CountOptions.ProcessCount;
                 _processStartupInterval = workerConfig.CountOptions.ProcessStartupInterval;
                 _restartWait = workerConfig.CountOptions.ProcessRestartInterval;
                 _shutdownTimeout = workerConfig.CountOptions.ProcessShutdownTimeout;
             }
-            ErrorEventsThreshold = 3 * _maxProcessCount;
-=======
-            _processStartupInterval = workerConfig.CountOptions.ProcessStartupInterval;
-            _restartWait = workerConfig.CountOptions.ProcessRestartInterval;
-            _shutdownTimeout = workerConfig.CountOptions.ProcessShutdownTimeout;
-            ErrorEventsThreshold = 3 * (await _maxProcessCount.Value);
->>>>>>> 68d45a9d
+            ErrorEventsThreshold = 3 * await _maxProcessCount.Value;
 
             if (Utility.IsSupportedRuntime(_workerRuntime, _workerConfigs) || _environment.IsMultiLanguageRuntimeEnvironment())
             {
@@ -476,14 +464,10 @@
             language ??= _workerRuntime;
             IEnumerable<IRpcWorkerChannel> workerChannels = await GetAllWorkerChannelsAsync(language);
             IEnumerable<IRpcWorkerChannel> initializedWorkers = workerChannels.Where(ch => ch.IsChannelReadyForInvocations());
-<<<<<<< HEAD
-            int workerCount = _environment.IsWorkerDynamicConcurrencyEnabled() ? _workerConcurrencyOptions.Value.MaxWorkerCount : _maxProcessCount;
+
+            int workerCount = await _maxProcessCount.Value;
+            // In case of multi language environment, we are not aware of workers we need until we get function metadata. Thus skipping this check
             if (initializedWorkers.Count() > workerCount && !_environment.IsMultiLanguageRuntimeEnvironment())
-=======
-            int workerCount = await _maxProcessCount.Value;
-
-            if (initializedWorkers.Count() > workerCount)
->>>>>>> 68d45a9d
             {
                 throw new InvalidOperationException($"Number of initialized language workers exceeded:{initializedWorkers.Count()} exceeded maxProcessCount: {workerCount}");
             }
