﻿<?xml version="1.0" encoding="utf-8"?>
<package>
  <metadata>
    <id>$NuGetPackageId$</id>
    <title>Microsoft.Azure.WebJobs.Script</title>
    <version>$NuGetPackageVersion$</version>
    <authors>Microsoft</authors>
    <copyright>&#169; Microsoft Corporation. All rights reserved.</copyright>
    <summary>Microsoft.Azure.WebJobs.Script enables a multi-language scripting model for the WebJobs SDK.</summary>
    <description>This package contains the runtime assemblies for Microsoft.Azure.WebJobs.Script. For more information, please visit http://github.com/Azure/azure-webjobs-sdk-script</description>
    <language>en-US</language>
    <projectUrl>https://azure.microsoft.com/en-us/documentation/articles/websites-webjobs-resources</projectUrl>
    <licenseUrl>$PackageEULA$</licenseUrl>
    <requireLicenseAcceptance>true</requireLicenseAcceptance>
    <tags>Microsoft Azure WebJobs Jobs Script Node.js</tags>
    <dependencies>
<<<<<<< HEAD
      <dependency id="Microsoft.Azure.WebJobs.Script.Diagnostics" version="[$WebJobsPackageVersion$]" />
      <dependency id="Microsoft.Azure.WebJobs" version="2.0.0" />
      <dependency id="Microsoft.Azure.WebJobs.ServiceBus" version="2.0.0" />
      <dependency id="Microsoft.Azure.WebJobs.Extensions" version="2.0.0" />
      <dependency id="Microsoft.Azure.WebJobs.Extensions.SendGrid" version="2.0.0" />
      <dependency id="Microsoft.Azure.WebJobs.Extensions.Twilio" version="1.0.0" />
=======
      <dependency id="Microsoft.Azure.WebJobs" version="2.0.1-alpha1-10528" />
      <dependency id="Microsoft.Azure.WebJobs.ServiceBus" version="2.0.1-alpha1-10528" />
      <dependency id="Microsoft.Azure.WebJobs.Extensions" version="2.0.1-alpha1-10416" />
      <dependency id="Microsoft.Azure.WebJobs.Extensions.SendGrid" version="2.0.1-alpha1-10416" />
      <dependency id="Microsoft.Azure.WebJobs.Extensions.Twilio" version="1.0.1-alpha1-10416" />
>>>>>>> 708ed028
      <dependency id="Microsoft.Azure.WebJobs.Extensions.BotFramework" version="1.0.11-beta" />
      <dependency id="Microsoft.Azure.WebJobs.Extensions.ApiHub" version="1.0.0-beta3-10416" />
      <dependency id="Microsoft.Azure.WebJobs.Extensions.DocumentDB" version="1.0.1-alpha1-10416" />
      <dependency id="Microsoft.Azure.WebJobs.Extensions.MobileApps" version="1.0.1-alpha1-10416" />
      <dependency id="Microsoft.Azure.WebJobs.Extensions.NotificationHubs" version="1.0.1-alpha1-10416" />
      <dependency id="Edge.js" version="6.5.1" />
      <dependency id="Microsoft.CodeAnalysis.CSharp.Scripting" version="1.3.2" />
      <dependency id="Microsoft.AspNet.WebApi.Core" version="5.2.3" />
      <dependency id="FSharp.Compiler.Service" version="9.0.1" />
      <dependency id="FSharp.Core" version="4.0.0.1" />
    </dependencies>
  </metadata>
</package><|MERGE_RESOLUTION|>--- conflicted
+++ resolved
@@ -14,20 +14,11 @@
     <requireLicenseAcceptance>true</requireLicenseAcceptance>
     <tags>Microsoft Azure WebJobs Jobs Script Node.js</tags>
     <dependencies>
-<<<<<<< HEAD
-      <dependency id="Microsoft.Azure.WebJobs.Script.Diagnostics" version="[$WebJobsPackageVersion$]" />
-      <dependency id="Microsoft.Azure.WebJobs" version="2.0.0" />
-      <dependency id="Microsoft.Azure.WebJobs.ServiceBus" version="2.0.0" />
-      <dependency id="Microsoft.Azure.WebJobs.Extensions" version="2.0.0" />
-      <dependency id="Microsoft.Azure.WebJobs.Extensions.SendGrid" version="2.0.0" />
-      <dependency id="Microsoft.Azure.WebJobs.Extensions.Twilio" version="1.0.0" />
-=======
       <dependency id="Microsoft.Azure.WebJobs" version="2.0.1-alpha1-10528" />
       <dependency id="Microsoft.Azure.WebJobs.ServiceBus" version="2.0.1-alpha1-10528" />
       <dependency id="Microsoft.Azure.WebJobs.Extensions" version="2.0.1-alpha1-10416" />
       <dependency id="Microsoft.Azure.WebJobs.Extensions.SendGrid" version="2.0.1-alpha1-10416" />
       <dependency id="Microsoft.Azure.WebJobs.Extensions.Twilio" version="1.0.1-alpha1-10416" />
->>>>>>> 708ed028
       <dependency id="Microsoft.Azure.WebJobs.Extensions.BotFramework" version="1.0.11-beta" />
       <dependency id="Microsoft.Azure.WebJobs.Extensions.ApiHub" version="1.0.0-beta3-10416" />
       <dependency id="Microsoft.Azure.WebJobs.Extensions.DocumentDB" version="1.0.1-alpha1-10416" />
