<Project>
  <Import Project=".\package.props" />
  <PropertyGroup>
    <TargetFramework>netstandard2.1</TargetFramework>
    <LangVersion>latest</LangVersion>
    <MajorVersion>4</MajorVersion>
<<<<<<< HEAD
    <MinorVersion>10</MinorVersion>
    <PatchVersion>1</PatchVersion>
=======
    <MinorVersion>11</MinorVersion>
    <PatchVersion>0</PatchVersion>
>>>>>>> eb8b9dff
    <BuildNumber Condition="'$(BuildNumber)' == '' ">0</BuildNumber>
    <PreviewVersion></PreviewVersion>        
    
    <!-- During previews, always generate this suffix, even for official releases -->
    <_VersionSuffix Condition="'$(PreviewVersion)' != ''">-preview.$(PreviewVersion).$(BuildNumber)</_VersionSuffix>
    <!-- Otherwise, use the suffix directly, adding a '-' -->
    <_VersionSuffix Condition="'$(PreviewVersion)' == '' and '$(VersionSuffix)' != ''">-$(VersionSuffix)</_VersionSuffix>
    
    <VersionPrefix>$(MajorVersion).$(MinorVersion).$(PatchVersion)</VersionPrefix>
    <Version>$(VersionPrefix)$(_VersionSuffix)</Version>
    <AssemblyVersion>$(MajorVersion).$(MinorVersion).0.0</AssemblyVersion>
    <FileVersion>$(VersionPrefix).$(BuildNumber)</FileVersion>

    <CodeAnalysisRuleSet>$(MSBuildThisFileDirectory)..\src.ruleset</CodeAnalysisRuleSet>
    <NoWarn>$(NoWarn);NU1701</NoWarn>

    <ContinuousIntegrationBuild Condition="'$(TF_BUILD)' == 'true'">true</ContinuousIntegrationBuild>
    <DebugType>embedded</DebugType>
    <GenerateRuntimeConfigDevFile>true</GenerateRuntimeConfigDevFile><!-- https://github.com/dotnet/runtime/issues/54684 -->
    <DisableImplicitNamespaceImports>true</DisableImplicitNamespaceImports>    
  </PropertyGroup>

  <Target Name="EchoVersion">
      <Message Importance="high" Text="$(Version)" />
  </Target>

  <ItemGroup>
    <PackageReference Include="Microsoft.SourceLink.GitHub" Version="1.0.0" PrivateAssets="All"/>
  </ItemGroup>
  
  <ItemGroup>
    <AdditionalFiles Include="$(MSBuildThisFileDirectory)..\stylecop.json" Link="stylecop.json" />
  </ItemGroup>

</Project><|MERGE_RESOLUTION|>--- conflicted
+++ resolved
@@ -4,13 +4,8 @@
     <TargetFramework>netstandard2.1</TargetFramework>
     <LangVersion>latest</LangVersion>
     <MajorVersion>4</MajorVersion>
-<<<<<<< HEAD
-    <MinorVersion>10</MinorVersion>
-    <PatchVersion>1</PatchVersion>
-=======
     <MinorVersion>11</MinorVersion>
     <PatchVersion>0</PatchVersion>
->>>>>>> eb8b9dff
     <BuildNumber Condition="'$(BuildNumber)' == '' ">0</BuildNumber>
     <PreviewVersion></PreviewVersion>        
     
