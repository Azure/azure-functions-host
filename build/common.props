<Project>
  <Import Project=".\package.props" />
  <PropertyGroup>
    <TargetFramework>netstandard2.0</TargetFramework>
    <LangVersion>latest</LangVersion>
    <MajorVersion>3</MajorVersion>
<<<<<<< HEAD
    <MinorVersion>13</MinorVersion>
    <PatchVersion>1</PatchVersion>
=======
    <MinorVersion>14</MinorVersion>
    <PatchVersion>0</PatchVersion>
>>>>>>> 1178e9a0
    <VersionPrefix>$(MajorVersion).$(MinorVersion).$(PatchVersion)</VersionPrefix>
    <Version Condition=" '$(BuildNumber)' != '' ">$(VersionPrefix)-$(BuildNumber)</Version>
    <Version Condition=" '$(Version)' == '' ">$(VersionPrefix)</Version>
    <AssemblyVersion>$(MajorVersion).$(MinorVersion).0.0</AssemblyVersion>
    <FileVersion>$(VersionPrefix).0</FileVersion>
    <CommitHash Condition="$(CommitHash) == ''">N/A</CommitHash>        
    <InformationalVersion>$(Version) Commit hash: $(CommitHash)</InformationalVersion>
    <CodeAnalysisRuleSet>$(MSBuildThisFileDirectory)..\src.ruleset</CodeAnalysisRuleSet>
    <NoWarn>$(NoWarn);NU1701</NoWarn>
    <DebugType>embedded</DebugType>
    <UseSourceLink Condition="$(UseSourceLink) == '' And $(CI) != ''">true</UseSourceLink>
	<Deterministic>True</Deterministic>
  </PropertyGroup>

  <PropertyGroup Condition="'$(UseSourceLink)' == 'true'">
    <SourceLink>$(BaseIntermediateOutputPath)source_link.json</SourceLink>
  </PropertyGroup>
  
  <Target Name="GenerateSourceLink" BeforeTargets="CoreCompile" Condition="'$(UseSourceLink)' == 'true'">
    <PropertyGroup>
      <SrcRootDirectory>$([System.IO.Directory]::GetParent($(MSBuildThisFileDirectory.TrimEnd("\"))))</SrcRootDirectory>
      <SourceLinkRoot>$(SrcRootDirectory.Replace("\", "\\"))</SourceLinkRoot>
    </PropertyGroup>
    <Message Importance="high" Text="Generating SourceLink..."></Message>
    <Exec Command="git config --get remote.origin.url" ConsoleToMsBuild="true">
      <Output TaskParameter="ConsoleOutput" PropertyName="RemoteUri" />
    </Exec>

    <Exec Command="git rev-parse HEAD" ConsoleToMsBuild="true" Condition = " '$(LatestCommit)' == '' ">
      <Output TaskParameter="ConsoleOutput" PropertyName="LatestCommit" />
    </Exec>

    <!-- Write out the source file for this project to point at raw.githubusercontent.com -->
    <WriteLinesToFile File="$(BaseIntermediateOutputPath)source_link.json" Overwrite="true" Lines='{"documents": { "$(SourceLinkRoot)\\*" : "$(RemoteUri.Replace(".git", "").Replace("github.com", "raw.githubusercontent.com"))/$(LatestCommit)/*" }}' />
  </Target>
  
  <ItemGroup>
    <AdditionalFiles Include="$(MSBuildThisFileDirectory)..\stylecop.json" Link="stylecop.json" />
  </ItemGroup>

</Project><|MERGE_RESOLUTION|>--- conflicted
+++ resolved
@@ -4,13 +4,8 @@
     <TargetFramework>netstandard2.0</TargetFramework>
     <LangVersion>latest</LangVersion>
     <MajorVersion>3</MajorVersion>
-<<<<<<< HEAD
-    <MinorVersion>13</MinorVersion>
-    <PatchVersion>1</PatchVersion>
-=======
     <MinorVersion>14</MinorVersion>
     <PatchVersion>0</PatchVersion>
->>>>>>> 1178e9a0
     <VersionPrefix>$(MajorVersion).$(MinorVersion).$(PatchVersion)</VersionPrefix>
     <Version Condition=" '$(BuildNumber)' != '' ">$(VersionPrefix)-$(BuildNumber)</Version>
     <Version Condition=" '$(Version)' == '' ">$(VersionPrefix)</Version>
