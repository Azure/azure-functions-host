--- conflicted
+++ resolved
@@ -242,16 +242,10 @@
     Write-Host
 
     $zipOutput = "$publishDir\SiteExtension"
+    $hashesForHardLinksPath = "$siteExtensionPath\$extensionVersion\$hashesForHardlinksFile"
     New-Item -Itemtype directory -path $zipOutput -Force > $null
-<<<<<<< HEAD
-
-    $hashesForHardLinksPath = "$siteExtensionPath\$extensionVersion\$hashesForHardlinksFile"
-    if ($minorVersionPrefix -eq "10") {
+    if ($minorVersionPrefix -eq "") {
         ZipContent $siteExtensionPath "$zipOutput\Functions.$extensionVersion.zip"
-=======
-    if ($minorVersionPrefix -eq "") {
-        ZipContent $siteExtensionPath "$zipOutput\Functions.$extensionVersion$runtimeSuffix.zip"
->>>>>>> 47411dfd
     } elseif ($minorVersionPrefix -eq "8") {
         # Only the "Functions" site extension supports hard links
         Write-Host "Removing $hashesForHardLinksPath before zipping."
