param (
  [string]$buildNumber = "0",  
  [string]$suffix = "",
  [string]$minorVersionPrefix = "10",
  [string]$hashesForHardlinksFile = "hashesForHardlinks.txt"
)

$rootDir = Split-Path -Parent $PSScriptRoot
$buildOutput = Join-Path $rootDir "buildoutput"

Import-Module $PSScriptRoot\Get-AzureFunctionsVersion -Force
$extensionVersion = Get-AzureFunctionsVersion $buildNumber $suffix $minorVersionPrefix
Write-Host "Site extension version: $extensionVersion"

# Construct variables for strings like "4.1.0-15898" and "4.1.0"
$versionParts = ($extensionVersion -Split "-")[0] -Split "\."
$majorMinorVersion = $versionParts[0] + "." + $versionParts[1]
$patchVersion = [int]$versionParts[2]
$isPatch = $patchVersion -gt 0
Write-Host "MajorMinorVersion is '$majorMinorVersion'. Patch version is '$patchVersion'. IsPatch: '$isPatch'"

function ZipContent([string] $sourceDirectory, [string] $target)
{
    $stopwatch = [System.Diagnostics.Stopwatch]::StartNew()
    
    Write-Host "======================================"
    Write-Host "Zipping $sourceDirectory into $target"
      
    if (Test-Path $target) {
      Remove-Item $target
    }
    Add-Type -assembly "system.io.compression.filesystem"
    [IO.Compression.ZipFile]::CreateFromDirectory($sourceDirectory, $target)
    
    Write-Host "Done zipping $target. Elapsed: $($stopwatch.Elapsed)"
    Write-Host "======================================"
    Write-Host ""
}

function BuildRuntime([string] $targetRid, [bool] $isSelfContained) {
    $stopwatch = [System.Diagnostics.Stopwatch]::StartNew()
    $runtimeSuffix = ".$targetRid"
    $ridSwitch = ""
    
    $publishTarget = "$buildOutput\publish\$targetRid"
    $symbolsTarget = "$buildOutput\symbols\$targetRid"

    $projectPath = "$PSScriptRoot\..\src\WebJobs.Script.WebHost\WebJobs.Script.WebHost.csproj"
    if (-not (Test-Path $projectPath))
    {
        throw "Project path '$projectPath' does not exist."
    }

    $cmd = "publish", "$PSScriptRoot\..\src\WebJobs.Script.WebHost\WebJobs.Script.WebHost.csproj", "-r", "$targetRid", "--self-contained", "$isSelfContained", "-o", "$publishTarget", "-v", "m", "/p:BuildNumber=$buildNumber", "/p:IsPackable=false", "/p:MinorVersionPrefix=$minorVersionPrefix", "-c", "Release", $suffixCmd

    Write-Host "======================================"
    Write-Host "Building $targetRid"
    Write-Host "  Self-Contained:    $isSelfContained"
    Write-Host "  Output Directory:  $publishTarget"
    Write-Host "  Symbols Directory: $symbolsTarget"
    Write-Host ""
    Write-Host "dotnet $cmd"
    Write-Host ""
    
    & dotnet $cmd

    if ($LASTEXITCODE -ne 0)
    {
      exit $LASTEXITCODE
    }

    Write-Host ""
    Write-Host "Moving symbols to $symbolsTarget"
    New-Item -Itemtype directory -path $symbolsTarget -Force > $null
    Move-Item -Path $publishTarget\*.pdb -Destination $symbolsTarget -Force > $null
    Write-Host ""    
    CleanOutput "$publishTarget"        
    Write-Host ""
    Write-Host "Done building $targetRid. Elapsed: $($stopwatch.Elapsed)"
    Write-Host "======================================"
    Write-Host ""

    $zipOutput = "$buildOutput\Symbols"
    New-Item -Itemtype directory -path $zipOutput -Force > $null

    ZipContent $symbolsTarget "$zipOutput\Functions.Symbols.$extensionVersion$runtimeSuffix.zip"
}

function GetFolderSizeInMb([string] $rootPath) {
  return [math]::Round((Get-ChildItem $rootPath -Recurse | Measure-Object -Property Length -Sum -ErrorAction Stop).Sum / 1Mb, 2)
}

function CleanOutput([string] $rootPath) {
    Write-Host "Cleaning build output under $rootPath"
    Write-Host "  Current size: $(GetFolderSizeInMb $rootPath) Mb"
    
    Write-Host "  Removing any linux and osx runtimes"
    Remove-Item -Recurse -Force "$privateSiteExtensionPath\$bitness\runtimes\linux" -ErrorAction SilentlyContinue
    Remove-Item -Recurse -Force "$privateSiteExtensionPath\$bitness\runtimes\osx" -ErrorAction SilentlyContinue
    
    Write-Host "  Removing python worker"
    Remove-Item -Recurse -Force "$rootPath\workers\python" -ErrorAction SilentlyContinue

    $keepRuntimes = @('win', 'win-x86', 'win10-x86', 'win-x64', 'win10-x64')
    Write-Host "  Removing all powershell runtimes except $keepRuntimes"
    Get-ChildItem "$rootPath\workers\powershell" -Directory -ErrorAction SilentlyContinue |
      ForEach-Object { Get-ChildItem "$($_.FullName)\runtimes" -Directory -Exclude $keepRuntimes } |
        Remove-Item -Recurse -Force -ErrorAction SilentlyContinue
    
    Write-Host "  Current size: $(GetFolderSizeInMb $rootPath) Mb"
}

function CreatePatchedSiteExtension([string] $siteExtensionPath) {
  try {
    Write-Host "SiteExtensionPath is $siteExtensionPath"
    $officialSiteExtensionPath = "$siteExtensionPath\$extensionVersion"
    $baseVersion = "$majorMinorVersion.0"
    $baseZipPath = "$buildOutput\BaseZipDirectory"
    $baseExtractedPath = "$buildOutput\BaseZipDirectory\Extracted"
    
    # Try to download base version
    New-Item -Itemtype "directory" -path "$baseZipPath" -Force > $null
    New-Item -Itemtype "directory" -path "$baseExtractedPath" -Force > $null
    $baseZipUrl = "https://github.com/Azure/azure-functions-host/releases/download/v$majorMinorVersion.0/Functions.$majorMinorVersion.0.zip"

    Write-Host "Downloading from $baseZipUrl"
    (New-Object System.Net.WebClient).DownloadFile($baseZipUrl, "$baseZipPath\Functions.$majorMinorVersion.0.zip")
    Write-Host "Download complete"

    # Extract zip
    Expand-Archive -LiteralPath "$baseZipPath\Functions.$majorMinorVersion.0.zip" -DestinationPath "$baseExtractedPath"
    
    # Create directory for patch
    $zipOutput = "$buildOutput\ZippedPatchSiteExtension"
    New-Item -Itemtype directory -path $zipOutput -Force > $null

    # Copy extensions.xml as is
    Copy-Item "$siteExtensionPath\extension.xml" -Destination "$patchedContentDirectory\extension.xml"

    # Read hashes.txt for base
    $hashForBase = @{}
    foreach($line in Get-Content "$baseExtractedPath\$baseVersion\hashesForHardlinks.txt") {
      $lineContents = $line.Split(" ")
      $hashKey = $lineContents[1].Split(":")[1]
      $hashValue = $lineContents[0].Split(":")[1]
  
      $hashForBase.Add($hashKey, $hashValue)
    }

    # Read hashes.txt for patched
    $hashForPatched = @{}
    foreach($line in Get-Content "$officialSiteExtensionPath\hashesForHardlinks.txt") {
      $lineContents = $line.Split(" ")
      $hashKey = $lineContents[1].Split(":")[1]
      $hashValue = $lineContents[0].Split(":")[1]
  
      $hashForPatched.Add($hashKey, $hashValue)
    }

    # Iterate over patched to generate the appropriate set of files
    $informationJson = New-Object System.Collections.ArrayList
    foreach($key in $hashForPatched.Keys) {
      $infoKeyValuePairs = @{}
      
      # If key doesn't exist in base, or if the keys exists but their hashes don't match, copy over.
      if((!$hashForBase.ContainsKey($key)) -or ($hashForPatched[$key] -ne $hashForBase[$key])) {
        $filePath = $key.Replace(".\","")
        $sourcePath = "$officialSiteExtensionPath\$filePath"
        $destinationPath = "$patchedContentDirectory\$extensionVersion\$filePath"
        Write-Host "Copying $sourcePath to $destinationPath"
        $ValidPath = Test-Path "$destinationPath"

        If ($ValidPath -eq $False){
            New-Item -Path "$destinationPath" -Force > $null
        }

        Copy-Item "$sourcePath" "$destinationPath" -Force > $null

        # Get it into info
        $infoKeyValuePairs.Add("FileName", $key)
        $infoKeyValuePairs.Add("SourceVersion", $extensionVersion)
        $infoKeyValuePairs.Add("HashValue", $hashForPatched[$key])
        $informationJson.Add($infoKeyValuePairs)
        continue
      }

      # Add info that would help get this file from base
      $infoKeyValuePairs.Add("FileName", $key)
      $infoKeyValuePairs.Add("SourceVersion", $baseVersion)
      $infoKeyValuePairs.Add("HashValue", $hashForBase[$key])
      $informationJson.Add($infoKeyValuePairs)
    }
    $informationJson | ConvertTo-Json -depth 100 | Out-File "$patchedContentDirectory\$extensionVersion\HardlinksMetadata.json"

    # Zip it up
    ZipContent $patchedContentDirectory "$zipOutput\Functions.$extensionVersion.zip"

    # Clean up
    Remove-Item $patchedContentDirectory -Recurse -Force > $null
  }
  catch {
    Write-Host $_.Exception
    $statusCode = $_.Exception.Response.StatusCode.Value__
    Write-Host "Invoking url $baseZipUrl returned status code of $statusCode which could mean that no base version exists. The full version needs to be deployed"
  }
}

function CreateSiteExtensions() {
    $stopwatch = [System.Diagnostics.Stopwatch]::StartNew()
    $siteExtensionPath = "$buildOutput\temp_extension"

    # The official site extension needs to be nested inside a folder with its version.
    # Not using the suffix (eg: '-ci') here as it may not work correctly in a private stamp
    $officialSiteExtensionPath = "$siteExtensionPath\$extensionVersion"
    
    Write-Host "======================================"
    Write-Host "Copying build to temp directory to prepare for zipping official site extension."
    Copy-Item -Path $buildOutput\publish\win-x86\ -Destination $officialSiteExtensionPath\32bit -Force -Recurse > $null
    Copy-Item -Path $buildOutput\publish\win-x64 -Destination $officialSiteExtensionPath\64bit -Force -Recurse > $null
    Copy-Item -Path $officialSiteExtensionPath\32bit\applicationHost.xdt -Destination $officialSiteExtensionPath -Force > $null
    Write-Host "  Deleting workers directory: $officialSiteExtensionPath\32bit\workers" 
    Remove-Item -Recurse -Force "$officialSiteExtensionPath\32bit\workers" -ErrorAction SilentlyContinue
    Write-Host "  Moving workers directory: $officialSiteExtensionPath\64bit\workers to $officialSiteExtensionPath\workers"
    Move-Item -Path "$officialSiteExtensionPath\64bit\workers" -Destination "$officialSiteExtensionPath\workers" 
     
    # This goes in the root dir
    Copy-Item $rootDir\src\WebJobs.Script.WebHost\extension.xml $siteExtensionPath > $null
    
    #This needs to be removed post Ant 99 as it's a temporary workaround
    New-Item "$siteExtensionPath\$extensionVersion.hardlinksCreated" > $null
    
    Write-Host "Done copying. Elapsed: $($stopwatch.Elapsed)"
    Write-Host "======================================"
    Write-Host ""

    Write-Host "======================================"
    Write-Host "Generating hashes for hard links"
    WriteHashesFile $siteExtensionPath/$extensionVersion
    Write-Host "Done generating hashes for hard links into $siteExtensionPath/$extensionVersion"
    Write-Host "======================================"
    Write-Host
    
    $zipOutput = "$buildOutput\SiteExtension"
    New-Item -Itemtype directory -path $zipOutput -Force > $null
<<<<<<< HEAD
    if ($minorVersionPrefix -eq "10") {
        ZipContent $siteExtensionPath "$zipOutput\Functions.$extensionVersion$runtimeSuffix.zip"
    } else {
		ZipContent $siteExtensionPath "$zipOutput\FunctionsInProc.$extensionVersion$runtimeSuffix.zip"
	}
=======
    if ($minorVersionPrefix -eq "6") {
        ZipContent $siteExtensionPath "$zipOutput\FunctionsInProc.$extensionVersion$runtimeSuffix.zip"
    } else {
        ZipContent $siteExtensionPath "$zipOutput\Functions.$extensionVersion$runtimeSuffix.zip"
    }
>>>>>>> c2d21811

    # Create directory for content even if there is no patch build. This makes artifact uploading easier.
    $patchedContentDirectory = "$buildOutput\PatchedSiteExtension"
    New-Item -Itemtype directory -path $patchedContentDirectory -Force > $null

    # Construct patch
    if($isPatch)
    {
      Write-Host "======================================"
      Write-Host "Generating patch file"
      CreatePatchedSiteExtension $siteExtensionPath
      Write-Host "Done generating patch files"
      Write-Host "======================================"
      Write-Host
    }
    
    Remove-Item $siteExtensionPath -Recurse -Force > $null    
    
    Write-Host "======================================"
    $stopwatch.Reset()
    Write-Host "Copying build to temp directory to prepare for zipping private site extension."
    Copy-Item -Path $buildOutput\publish\win-x86\ -Destination $siteExtensionPath\SiteExtensions\Functions\32bit -Force -Recurse > $null
    Copy-Item -Path $siteExtensionPath\SiteExtensions\Functions\32bit\applicationHost.xdt -Destination $siteExtensionPath\SiteExtensions\Functions -Force > $null
    Write-Host "Done copying. Elapsed: $($stopwatch.Elapsed)"
    Write-Host "======================================"
    Write-Host ""
    
    $zipOutput = "$buildOutput\PrivateSiteExtension"
    New-Item -Itemtype directory -path $zipOutput -Force > $null
    ZipContent $siteExtensionPath "$zipOutput\Functions.Private.$extensionVersion.win-x32.inproc.zip"
    
    Remove-Item $siteExtensionPath -Recurse -Force > $null
}

function WriteHashesFile([string] $directoryPath) {
  New-Item -Path "$directoryPath/../temp_hashes" -ItemType Directory | Out-Null
  $temp_current = (Get-Location)
  Set-Location $directoryPath
  Get-ChildItem -Recurse $directoryPath | where { $_.PsIsContainer -eq $false } | Foreach-Object { "Hash:" + [System.Convert]::ToBase64String([System.Text.Encoding]::UTF8.GetBytes((Get-FileHash -Algorithm MD5 $_.FullName).Hash)) + " FileName:" + (Resolve-Path -Relative -Path $_.FullName) } | Out-File -FilePath "$directoryPath\..\temp_hashes\$hashesForHardlinksFile"
  Move-Item -Path "$directoryPath/../temp_hashes/$hashesForHardlinksFile" -Destination "$directoryPath" -Force
  Set-Location $temp_current
  Remove-Item "$directoryPath/../temp_hashes" -Recurse -Force > $null
}

Write-Host
dotnet --info
Write-Host
Write-Host "Output directory: $buildOutput"
if (Test-Path $buildOutput) {
    Write-Host "  Existing build output found. Deleting."
    Remove-Item $buildOutput -Recurse -Force
}
Write-Host "Extensions version: $extensionVersion"
Write-Host ""

BuildRuntime "win-x86"
BuildRuntime "win-x64"

CreateSiteExtensions<|MERGE_RESOLUTION|>--- conflicted
+++ resolved
@@ -242,19 +242,13 @@
     
     $zipOutput = "$buildOutput\SiteExtension"
     New-Item -Itemtype directory -path $zipOutput -Force > $null
-<<<<<<< HEAD
-    if ($minorVersionPrefix -eq "10") {
+    if ($minorVersionPrefix -eq "6") {
+        ZipContent $siteExtensionPath "$zipOutput\FunctionsInProc.$extensionVersion$runtimeSuffix.zip"
+    } else {
         ZipContent $siteExtensionPath "$zipOutput\Functions.$extensionVersion$runtimeSuffix.zip"
     } else {
 		ZipContent $siteExtensionPath "$zipOutput\FunctionsInProc.$extensionVersion$runtimeSuffix.zip"
 	}
-=======
-    if ($minorVersionPrefix -eq "6") {
-        ZipContent $siteExtensionPath "$zipOutput\FunctionsInProc.$extensionVersion$runtimeSuffix.zip"
-    } else {
-        ZipContent $siteExtensionPath "$zipOutput\Functions.$extensionVersion$runtimeSuffix.zip"
-    }
->>>>>>> c2d21811
 
     # Create directory for content even if there is no patch build. This makes artifact uploading easier.
     $patchedContentDirectory = "$buildOutput\PatchedSiteExtension"
